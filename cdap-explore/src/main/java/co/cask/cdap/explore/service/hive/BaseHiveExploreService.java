/*
 * Copyright © 2014-2016 Cask Data, Inc.
 *
 * Licensed under the Apache License, Version 2.0 (the "License"); you may not
 * use this file except in compliance with the License. You may obtain a copy of
 * the License at
 *
 * http://www.apache.org/licenses/LICENSE-2.0
 *
 * Unless required by applicable law or agreed to in writing, software
 * distributed under the License is distributed on an "AS IS" BASIS, WITHOUT
 * WARRANTIES OR CONDITIONS OF ANY KIND, either express or implied. See the
 * License for the specific language governing permissions and limitations under
 * the License.
 */

package co.cask.cdap.explore.service.hive;

import co.cask.cdap.app.runtime.scheduler.SchedulerQueueResolver;
import co.cask.cdap.common.NamespaceNotFoundException;
import co.cask.cdap.common.conf.CConfiguration;
import co.cask.cdap.common.conf.ConfigurationUtil;
import co.cask.cdap.common.conf.Constants;
import co.cask.cdap.common.namespace.NamespaceQueryAdmin;
import co.cask.cdap.data.dataset.SystemDatasetInstantiatorFactory;
import co.cask.cdap.data2.dataset2.DatasetFramework;
import co.cask.cdap.data2.transaction.stream.StreamAdmin;
import co.cask.cdap.explore.service.Explore;
import co.cask.cdap.explore.service.ExploreException;
import co.cask.cdap.explore.service.ExploreService;
import co.cask.cdap.explore.service.ExploreServiceUtils;
import co.cask.cdap.explore.service.HandleNotFoundException;
import co.cask.cdap.explore.service.HiveStreamRedirector;
import co.cask.cdap.explore.service.MetaDataInfo;
import co.cask.cdap.explore.service.TableNotFoundException;
import co.cask.cdap.hive.context.CConfCodec;
import co.cask.cdap.hive.context.ContextManager;
import co.cask.cdap.hive.context.HConfCodec;
import co.cask.cdap.hive.context.TxnCodec;
import co.cask.cdap.hive.datasets.DatasetStorageHandler;
import co.cask.cdap.hive.stream.StreamStorageHandler;
import co.cask.cdap.proto.ColumnDesc;
import co.cask.cdap.proto.Id;
import co.cask.cdap.proto.NamespaceMeta;
import co.cask.cdap.proto.QueryHandle;
import co.cask.cdap.proto.QueryInfo;
import co.cask.cdap.proto.QueryResult;
import co.cask.cdap.proto.QueryStatus;
import co.cask.cdap.proto.TableInfo;
import co.cask.cdap.proto.TableNameInfo;
import co.cask.cdap.proto.id.NamespaceId;
import co.cask.cdap.security.authorization.AuthorizationEnforcementService;
import co.cask.cdap.security.spi.authentication.AuthenticationContext;
import co.cask.cdap.security.spi.authorization.AuthorizationEnforcer;
import com.google.common.base.Charsets;
import com.google.common.base.Preconditions;
import com.google.common.base.Strings;
import com.google.common.base.Supplier;
import com.google.common.base.Suppliers;
import com.google.common.base.Throwables;
import com.google.common.cache.Cache;
import com.google.common.cache.CacheBuilder;
import com.google.common.collect.ImmutableList;
import com.google.common.collect.Maps;
import com.google.common.collect.Sets;
import com.google.common.io.Closeables;
import com.google.common.reflect.TypeToken;
import com.google.common.util.concurrent.AbstractIdleService;
import com.google.gson.Gson;
import org.apache.hadoop.conf.Configuration;
import org.apache.hadoop.hive.conf.HiveConf;
import org.apache.hadoop.hive.metastore.HiveMetaStoreClient;
import org.apache.hadoop.hive.metastore.IMetaStoreClient;
import org.apache.hadoop.hive.metastore.api.FieldSchema;
import org.apache.hadoop.hive.metastore.api.MetaException;
import org.apache.hadoop.hive.metastore.api.NoSuchObjectException;
import org.apache.hadoop.hive.metastore.api.Table;
import org.apache.hadoop.hive.ql.ErrorMsg;
import org.apache.hadoop.hive.ql.session.SessionState;
import org.apache.hadoop.mapreduce.JobContext;
import org.apache.hadoop.security.Credentials;
import org.apache.hadoop.security.UserGroupInformation;
import org.apache.hive.service.auth.HiveAuthFactory;
import org.apache.hive.service.cli.CLIService;
import org.apache.hive.service.cli.ColumnDescriptor;
import org.apache.hive.service.cli.FetchOrientation;
import org.apache.hive.service.cli.GetInfoType;
import org.apache.hive.service.cli.GetInfoValue;
import org.apache.hive.service.cli.HiveSQLException;
import org.apache.hive.service.cli.OperationHandle;
import org.apache.hive.service.cli.SessionHandle;
import org.apache.hive.service.cli.TableSchema;
import org.apache.hive.service.cli.thrift.TColumnValue;
import org.apache.tephra.Transaction;
import org.apache.tephra.TransactionSystemClient;
import org.apache.thrift.TException;
import org.apache.twill.common.Threads;
import org.slf4j.Logger;
import org.slf4j.LoggerFactory;

import java.io.DataOutputStream;
import java.io.File;
import java.io.FileNotFoundException;
import java.io.FileWriter;
import java.io.IOException;
import java.io.Reader;
import java.lang.ref.Reference;
import java.lang.ref.ReferenceQueue;
import java.lang.ref.WeakReference;
import java.nio.file.Files;
import java.nio.file.Path;
import java.nio.file.Paths;
import java.nio.file.StandardCopyOption;
import java.nio.file.attribute.FileAttribute;
import java.nio.file.attribute.PosixFilePermission;
import java.nio.file.attribute.PosixFilePermissions;
import java.sql.SQLException;
import java.util.ArrayList;
import java.util.Collections;
import java.util.HashMap;
import java.util.List;
import java.util.Map;
import java.util.Set;
import java.util.concurrent.Executors;
import java.util.concurrent.ScheduledExecutorService;
import java.util.concurrent.TimeUnit;
import java.util.concurrent.locks.Lock;
import javax.annotation.Nullable;

/**
 * Defines common functionality used by different HiveExploreServices. The common functionality includes
 * starting/stopping transactions, serializing configuration and saving operation information.
 *
 * Overridden {@link co.cask.cdap.explore.service.Explore} methods also call {@code startAndWait()},
 * which effectively allows this {@link com.google.common.util.concurrent.Service} to not have to start
 * until the first call to the explore methods is made. This is used for {@link Constants.Explore#START_ON_DEMAND},
 * which, if true, does not start the {@link ExploreService} when the explore HTTP services are started.
 */
public abstract class BaseHiveExploreService extends AbstractIdleService implements ExploreService {

  private static final Logger LOG = LoggerFactory.getLogger(BaseHiveExploreService.class);
  private static final Gson GSON = new Gson();
  private static final int PREVIEW_COUNT = 5;
  private static final long METASTORE_CLIENT_CLEANUP_PERIOD = 60;
  public static final String HIVE_METASTORE_TOKEN_KEY = "hive.metastore.token.signature";
  public static final String SPARK_YARN_DIST_FILES = "spark.yarn.dist.files";

  private final CConfiguration cConf;
  private final Configuration hConf;
  private final TransactionSystemClient txClient;
  private final SchedulerQueueResolver schedulerQueueResolver;

  // Handles that are running, or not yet completely fetched, they have longer timeout
  private final Cache<QueryHandle, OperationInfo> activeHandleCache;
  // Handles that don't have any more results to be fetched, they can be timed out aggressively.
  private final Cache<QueryHandle, InactiveOperationInfo> inactiveHandleCache;

  private final CLIService cliService;
  private final ScheduledExecutorService scheduledExecutorService;
  private final long cleanupJobSchedule;
  private final File previewsDir;
  private final ScheduledExecutorService metastoreClientsExecutorService;
  private final NamespaceQueryAdmin namespaceQueryAdmin;
  private final AuthorizationEnforcementService authorizationEnforcementService;

  private final ThreadLocal<Supplier<IMetaStoreClient>> metastoreClientLocal;

  // The following two fields are for tracking GC'ed metastore clients and be able to call close on them.
  private final Map<Reference<? extends Supplier<IMetaStoreClient>>, IMetaStoreClient> metastoreClientReferences;
  private final ReferenceQueue<Supplier<IMetaStoreClient>> metastoreClientReferenceQueue;

  private final Map<String, String> sparkConf = new HashMap<>();

  protected abstract OperationHandle executeSync(SessionHandle sessionHandle, String statement)
    throws HiveSQLException, ExploreException;

  protected abstract OperationHandle executeAsync(SessionHandle sessionHandle, String statement)
    throws HiveSQLException, ExploreException;

  /**
   * Fetch the status of a query that was submitted using {@link #executeAsync(SessionHandle, String)}.
   * @param handle a query handle returned by {@link #executeAsync(SessionHandle, String)}.
   * @throws HiveSQLException if the query execution itself failed with this exception
   * @throws ExploreException if there is an (internal) error in the explore system that is causing failure
   * @throws HandleNotFoundException if a query with the given handle does not exist
   */
  protected abstract QueryStatus doFetchStatus(OperationHandle handle) throws HiveSQLException, ExploreException,
    HandleNotFoundException;

  protected BaseHiveExploreService(TransactionSystemClient txClient, DatasetFramework datasetFramework,
                                   CConfiguration cConf, Configuration hConf,
                                   File previewsDir, StreamAdmin streamAdmin, NamespaceQueryAdmin namespaceQueryAdmin,
                                   SystemDatasetInstantiatorFactory datasetInstantiatorFactory,
                                   AuthorizationEnforcementService authorizationEnforcementService,
                                   AuthorizationEnforcer authorizationEnforcer,
                                   AuthenticationContext authenticationContext) {
    this.cConf = cConf;
    this.hConf = hConf;
    this.schedulerQueueResolver = new SchedulerQueueResolver(cConf, namespaceQueryAdmin);
    this.previewsDir = previewsDir;
    this.metastoreClientLocal = new ThreadLocal<>();
    this.metastoreClientReferences = Maps.newConcurrentMap();
    this.metastoreClientReferenceQueue = new ReferenceQueue<>();
    this.namespaceQueryAdmin = namespaceQueryAdmin;

    // Create a Timer thread to periodically collect metastore clients that are no longer in used and call close on them
    this.metastoreClientsExecutorService =
      Executors.newSingleThreadScheduledExecutor(Threads.createDaemonThreadFactory("metastore-client-gc"));

    this.scheduledExecutorService =
      Executors.newSingleThreadScheduledExecutor(Threads.createDaemonThreadFactory("explore-handle-timeout"));

    this.activeHandleCache =
      CacheBuilder.newBuilder()
        .expireAfterWrite(cConf.getLong(Constants.Explore.ACTIVE_OPERATION_TIMEOUT_SECS), TimeUnit.SECONDS)
        .removalListener(new ActiveOperationRemovalHandler(this, scheduledExecutorService))
        .build();
    this.inactiveHandleCache =
      CacheBuilder.newBuilder()
        .expireAfterWrite(cConf.getLong(Constants.Explore.INACTIVE_OPERATION_TIMEOUT_SECS), TimeUnit.SECONDS)
        .build();

    this.cliService = createCLIService();

    this.txClient = txClient;
    this.authorizationEnforcementService = authorizationEnforcementService;

    ContextManager.saveContext(datasetFramework, streamAdmin, datasetInstantiatorFactory, authorizationEnforcer,
                               authenticationContext);

    cleanupJobSchedule = cConf.getLong(Constants.Explore.CLEANUP_JOB_SCHEDULE_SECS);

    LOG.info("Active handle timeout = {} secs", cConf.getLong(Constants.Explore.ACTIVE_OPERATION_TIMEOUT_SECS));
    LOG.info("Inactive handle timeout = {} secs", cConf.getLong(Constants.Explore.INACTIVE_OPERATION_TIMEOUT_SECS));
    LOG.info("Cleanup job schedule = {} secs", cleanupJobSchedule);
  }

  protected CLIService createCLIService() {
    return new CLIService(null);
  }

  protected HiveConf getHiveConf() {
    HiveConf conf = new HiveConf();
    // Read delegation token if security is enabled.
    if (UserGroupInformation.isSecurityEnabled()) {
      conf.set(HIVE_METASTORE_TOKEN_KEY, HiveAuthFactory.HS2_CLIENT_TOKEN);

      // mapreduce.job.credentials.binary is added by Hive only if Kerberos credentials are present and impersonation
      // is enabled. However, in our case we don't have Kerberos credentials for Explore service.
      // Hence it will not be automatically added by Hive, instead we have to add it ourselves.
      // TODO: When Explore does secure impersonation this has to be the tokens of the user,
      // TODO: ... and not the tokens of the service itself.
      String hadoopAuthToken = System.getenv(UserGroupInformation.HADOOP_TOKEN_FILE_LOCATION);
      if (hadoopAuthToken != null) {
        conf.set("mapreduce.job.credentials.binary", hadoopAuthToken);
        if ("tez".equals(conf.get("hive.execution.engine"))) {
          // Add token file location property for tez if engine is tez
          conf.set("tez.credentials.path", hadoopAuthToken);
        }
      }
    }

    // Since we use delegation token in HIVE, unset the SPNEGO authentication if it is
    // enabled. Please see CDAP-3452 for details.
    conf.unset("hive.server2.authentication.spnego.keytab");
    conf.unset("hive.server2.authentication.spnego.principal");
    return conf;
  }

  protected CLIService getCliService() {
    return cliService;
  }

  private IMetaStoreClient getMetaStoreClient() throws ExploreException {
    if (metastoreClientLocal.get() == null) {
      try {
        IMetaStoreClient client = new HiveMetaStoreClient(getHiveConf());
        Supplier<IMetaStoreClient> supplier = Suppliers.ofInstance(client);
        metastoreClientLocal.set(supplier);

        // We use GC of the supplier as a signal for us to know that a thread is gone
        // The supplier is set into the thread local, which will get GC'ed when the thread is gone.
        // Since we use a weak reference key to the supplier that points to the client
        // (in the metastoreClientReferences map), it won't block GC of the supplier instance.
        // We can use the weak reference, which is retrieved through polling the ReferenceQueue,
        // to get back the client and call close() on it.
        metastoreClientReferences.put(
          new WeakReference<>(supplier, metastoreClientReferenceQueue), client);
      } catch (MetaException e) {
        throw new ExploreException("Error initializing Hive Metastore client", e);
      }
    }
    return metastoreClientLocal.get().get();
  }

  private void closeMetastoreClient(IMetaStoreClient client) {
    try {
      client.close();
    } catch (Throwable t) {
      LOG.error("Exception raised in closing Metastore client", t);
    }
  }

  @Override
  protected void startUp() throws Exception {
    LOG.info("Starting {}...", BaseHiveExploreService.class.getSimpleName());

    HiveConf hiveConf = getHiveConf();
    if (ExploreServiceUtils.isSparkEngine(hiveConf)) {
      LOG.info("Engine is spark");
      setupSparkConf();
    }

    authorizationEnforcementService.startAndWait();
    cliService.init(hiveConf);
    cliService.start();

    metastoreClientsExecutorService.scheduleWithFixedDelay(
      new Runnable() {
        @Override
        public void run() {
          Reference<? extends Supplier<IMetaStoreClient>> ref = metastoreClientReferenceQueue.poll();
          while (ref != null) {
            IMetaStoreClient client = metastoreClientReferences.remove(ref);
            if (client != null) {
              closeMetastoreClient(client);
            }
            ref = metastoreClientReferenceQueue.poll();
          }
        }
      },
      METASTORE_CLIENT_CLEANUP_PERIOD, METASTORE_CLIENT_CLEANUP_PERIOD, TimeUnit.SECONDS);

    // Schedule the cache cleanup
    scheduledExecutorService.scheduleWithFixedDelay(new Runnable() {
                                                      @Override
                                                      public void run() {
                                                        runCacheCleanup();
                                                      }
                                                    }, cleanupJobSchedule, cleanupJobSchedule, TimeUnit.SECONDS
    );
  }

  @Override
  protected void shutDown() throws Exception {
    LOG.info("Stopping {}...", BaseHiveExploreService.class.getSimpleName());

    // By this time we should not get anymore new requests, since HTTP service has already been stopped.
    // Close all handles
    if (!activeHandleCache.asMap().isEmpty()) {
      LOG.info("Timing out active handles...");
    }
    activeHandleCache.invalidateAll();
    // Make sure the cache entries get expired.
    runCacheCleanup();

    // Wait for all cleanup jobs to complete
    scheduledExecutorService.awaitTermination(10, TimeUnit.SECONDS);
    scheduledExecutorService.shutdown();

    authorizationEnforcementService.stopAndWait();
    metastoreClientsExecutorService.shutdownNow();
    // Go through all non-cleanup'ed clients and call close() upon them
    for (IMetaStoreClient client : metastoreClientReferences.values()) {
      closeMetastoreClient(client);
    }

    cliService.stop();
  }

  private void setupSparkConf() {
    // Copy over hadoop configuration as spark properties since we don't localize hadoop conf dirs due to CDAP-5019
    for (Map.Entry<String, String> entry : hConf) {
      sparkConf.put("spark.hadoop." + entry.getKey(), hConf.get(entry.getKey()));
    }

    // don't localize config, we pass all hadoop configuration in spark properties
    sparkConf.put("spark.yarn.localizeConfig", "false");

    // Setup files to be copied over to spark containers
    sparkConf.put(BaseHiveExploreService.SPARK_YARN_DIST_FILES,
                  System.getProperty(BaseHiveExploreService.SPARK_YARN_DIST_FILES));

    if (UserGroupInformation.isSecurityEnabled()) {
      // define metastore token key name
      sparkConf.put("spark.hadoop." + HIVE_METASTORE_TOKEN_KEY, HiveAuthFactory.HS2_CLIENT_TOKEN);

      // tokens are already provided for spark client
      sparkConf.put("spark.yarn.security.tokens.hive.enabled", "false");
      sparkConf.put("spark.yarn.security.tokens.hbase.enabled", "false");

      // Hive needs to ignore security settings while running spark job
      sparkConf.put(HiveConf.ConfVars.HIVE_SERVER2_AUTHENTICATION.toString(), "NONE");
      sparkConf.put(HiveConf.ConfVars.HIVE_SERVER2_ENABLE_DOAS.toString(), "false");
    }
  }

  @Override
  public QueryHandle getColumns(String catalog, String schemaPattern, String tableNamePattern, String columnNamePattern)
    throws ExploreException, SQLException {
    startAndWait();

    try {
      SessionHandle sessionHandle = null;
      OperationHandle operationHandle = null;
      Map<String, String> sessionConf = startSession();
      String database = getHiveDatabase(schemaPattern);

      try {
        sessionHandle = openHiveSession(sessionConf);

        operationHandle = cliService.getColumns(sessionHandle, catalog, database,
                                                tableNamePattern, columnNamePattern);
        QueryHandle handle = saveReadOnlyOperation(operationHandle, sessionHandle, sessionConf, "", database);
        LOG.trace("Retrieving columns: catalog {}, schemaPattern {}, tableNamePattern {}, columnNamePattern {}",
                  catalog, database, tableNamePattern, columnNamePattern);
        return handle;
      } catch (Throwable e) {
        closeInternal(getQueryHandle(sessionConf),
                      new ReadOnlyOperationInfo(sessionHandle, operationHandle, sessionConf, "", database));
        throw e;
      }
    } catch (HiveSQLException e) {
      throw getSqlException(e);
    } catch (Throwable e) {
      throw new ExploreException(e);
    }
  }

  @Override
  public QueryHandle getCatalogs() throws ExploreException, SQLException {
    startAndWait();

    try {
      SessionHandle sessionHandle = null;
      OperationHandle operationHandle = null;
      Map<String, String> sessionConf = startSession();

      try {
        sessionHandle = openHiveSession(sessionConf);
        operationHandle = cliService.getCatalogs(sessionHandle);
        QueryHandle handle = saveReadOnlyOperation(operationHandle, sessionHandle, sessionConf, "", "");

        LOG.trace("Retrieving catalogs");
        return handle;
      } catch (Throwable e) {
        closeInternal(getQueryHandle(sessionConf),
                      new ReadOnlyOperationInfo(sessionHandle, operationHandle, sessionConf, "", ""));
        throw e;
      }
    } catch (HiveSQLException e) {
      throw getSqlException(e);
    } catch (Throwable e) {
      throw new ExploreException(e);
    }
  }

  @Override
  public QueryHandle getSchemas(String catalog, String schemaPattern) throws ExploreException, SQLException {
    startAndWait();

    try {
      SessionHandle sessionHandle = null;
      OperationHandle operationHandle = null;
      Map<String, String> sessionConf = startSession();
      String database = getHiveDatabase(schemaPattern);

      try {
        sessionHandle = openHiveSession(sessionConf);
        operationHandle = cliService.getSchemas(sessionHandle, catalog, database);
        QueryHandle handle = saveReadOnlyOperation(operationHandle, sessionHandle, sessionConf, "", database);
        LOG.trace("Retrieving schemas: catalog {}, schema {}", catalog, database);
        return handle;
      } catch (Throwable e) {
        closeInternal(getQueryHandle(sessionConf),
                      new ReadOnlyOperationInfo(sessionHandle, operationHandle, sessionConf, "", database));
        throw e;
      }
    } catch (HiveSQLException e) {
      throw getSqlException(e);
    } catch (Throwable e) {
      throw new ExploreException(e);
    }
  }

  @Override
  public QueryHandle getFunctions(String catalog, String schemaPattern, String functionNamePattern)
    throws ExploreException, SQLException {
    startAndWait();

    try {
      SessionHandle sessionHandle = null;
      OperationHandle operationHandle = null;
      Map<String, String> sessionConf = startSession();
      String database = getHiveDatabase(schemaPattern);

      try {
        sessionHandle = openHiveSession(sessionConf);
        operationHandle = cliService.getFunctions(sessionHandle, catalog,
                                                  database, functionNamePattern);
        QueryHandle handle = saveReadOnlyOperation(operationHandle, sessionHandle, sessionConf, "", database);
        LOG.trace("Retrieving functions: catalog {}, schema {}, function {}",
                  catalog, database, functionNamePattern);
        return handle;
      } catch (Throwable e) {
        closeInternal(getQueryHandle(sessionConf),
                      new ReadOnlyOperationInfo(sessionHandle, operationHandle, sessionConf, "", database));
        throw e;
      }
    } catch (HiveSQLException e) {
      throw getSqlException(e);
    } catch (Throwable e) {
      throw new ExploreException(e);
    }
  }

  @Override
  public MetaDataInfo getInfo(MetaDataInfo.InfoType infoType) throws ExploreException, SQLException {
    startAndWait();

    try {
      MetaDataInfo ret = infoType.getDefaultValue();
      if (ret != null) {
        return ret;
      }

      SessionHandle sessionHandle = null;
      Map<String, String> sessionConf = startSession();
      try {
        sessionHandle = openHiveSession(sessionConf);
        // Convert to GetInfoType
        GetInfoType hiveInfoType = null;
        for (GetInfoType t : GetInfoType.values()) {
          if (t.name().equals("CLI_" + infoType.name())) {
            hiveInfoType = t;
            break;
          }
        }
        if (hiveInfoType == null) {
          // Should not come here, unless there is a mismatch between Explore and Hive info types.
          LOG.warn("Could not find Hive info type %s", infoType);
          return null;
        }
        GetInfoValue val = cliService.getInfo(sessionHandle, hiveInfoType);
        LOG.trace("Retrieving info: {}, got value {}", infoType, val);
        return new MetaDataInfo(val.getStringValue(), val.getShortValue(), val.getIntValue(), val.getLongValue());
      } finally {
        closeInternal(getQueryHandle(sessionConf), new ReadOnlyOperationInfo(sessionHandle, null, sessionConf, "", ""));
      }
    } catch (HiveSQLException e) {
      throw getSqlException(e);
    } catch (Throwable e) {
      throw new ExploreException(e);
    }
  }

  @Override
  public QueryHandle getTables(String catalog, String schemaPattern, String tableNamePattern,
                               List<String> tableTypes) throws ExploreException, SQLException {
    startAndWait();

    try {
      SessionHandle sessionHandle = null;
      OperationHandle operationHandle = null;
      Map<String, String> sessionConf = startSession();
      String database = getHiveDatabase(schemaPattern);

      try {
        sessionHandle = openHiveSession(sessionConf);
        operationHandle = cliService.getTables(sessionHandle, catalog, database,
                                               tableNamePattern, tableTypes);
        QueryHandle handle = saveReadOnlyOperation(operationHandle, sessionHandle, sessionConf, "", database);
        LOG.trace("Retrieving tables: catalog {}, schemaNamePattern {}, tableNamePattern {}, tableTypes {}",
                  catalog, database, tableNamePattern, tableTypes);
        return handle;
      } catch (Throwable e) {
        closeInternal(getQueryHandle(sessionConf),
                      new ReadOnlyOperationInfo(sessionHandle, operationHandle, sessionConf, "", database));
        throw e;
      }
    } catch (HiveSQLException e) {
      throw getSqlException(e);
    } catch (Throwable e) {
      throw new ExploreException(e);
    }
  }

  @Override
  public List<TableNameInfo> getTables(@Nullable final String database) throws ExploreException {
    startAndWait();

    // TODO check if the database user is allowed to access if security is enabled
    try {
      List<String> databases;
      if (database == null) {
        databases = getMetaStoreClient().getAllDatabases();
      } else {
        databases = ImmutableList.of(getHiveDatabase(database));
      }
      ImmutableList.Builder<TableNameInfo> builder = ImmutableList.builder();
      for (String db : databases) {
        List<String> tables = getMetaStoreClient().getAllTables(db);
        for (String table : tables) {
          builder.add(new TableNameInfo(db, table));
        }
      }
      return builder.build();
    } catch (TException e) {
      throw new ExploreException("Error connecting to Hive metastore", e);
    }
  }

  @Override
  public TableInfo getTableInfo(@Nullable String database, String table)
    throws ExploreException, TableNotFoundException {
    startAndWait();

    // TODO check if the database user is allowed to access if security is enabled
    try {
      String db = database == null ? "default" : getHiveDatabase(database);

      Table tableInfo = getMetaStoreClient().getTable(db, table);
      List<FieldSchema> tableFields = tableInfo.getSd().getCols();
      // for whatever reason, it seems like the table columns for partitioned tables are not present
      // in the storage descriptor. If columns are missing, do a separate call for schema.
      if (tableFields == null || tableFields.isEmpty()) {
        // don't call .getSchema()... class not found exception if we do in the thrift code...
        tableFields = getMetaStoreClient().getFields(db, table);
      }

      ImmutableList.Builder<TableInfo.ColumnInfo> schemaBuilder = ImmutableList.builder();
      Set<String> fieldNames = Sets.newHashSet();
      for (FieldSchema column : tableFields) {
        schemaBuilder.add(new TableInfo.ColumnInfo(column.getName(), column.getType(), column.getComment()));
        fieldNames.add(column.getName());
      }

      ImmutableList.Builder<TableInfo.ColumnInfo> partitionKeysBuilder = ImmutableList.builder();
      for (FieldSchema column : tableInfo.getPartitionKeys()) {
        TableInfo.ColumnInfo columnInfo = new TableInfo.ColumnInfo(column.getName(), column.getType(),
                                                                   column.getComment());
        partitionKeysBuilder.add(columnInfo);
        // add partition keys to the schema if they are not already there,
        // since they show up when you do a 'describe <table>' command.
        if (!fieldNames.contains(column.getName())) {
          schemaBuilder.add(columnInfo);
        }
      }

      // its a cdap generated table if it uses our storage handler, or if a property is set on the table.
      String cdapName = null;
      Map<String, String> tableParameters = tableInfo.getParameters();
      if (tableParameters != null) {
        cdapName = tableParameters.get(Constants.Explore.CDAP_NAME);
      }
      // tables created after CDAP 2.6 should set the "cdap.name" property, but older ones
      // do not. So also check if it uses a cdap storage handler.
      String storageHandler = tableInfo.getParameters().get("storage_handler");
      boolean isDatasetTable = cdapName != null ||
        DatasetStorageHandler.class.getName().equals(storageHandler) ||
        StreamStorageHandler.class.getName().equals(storageHandler);

      return new TableInfo(tableInfo.getTableName(), tableInfo.getDbName(), tableInfo.getOwner(),
                           (long) tableInfo.getCreateTime() * 1000, (long) tableInfo.getLastAccessTime() * 1000,
                           tableInfo.getRetention(), partitionKeysBuilder.build(), tableInfo.getParameters(),
                           tableInfo.getTableType(), schemaBuilder.build(), tableInfo.getSd().getLocation(),
                           tableInfo.getSd().getInputFormat(), tableInfo.getSd().getOutputFormat(),
                           tableInfo.getSd().isCompressed(), tableInfo.getSd().getNumBuckets(),
                           tableInfo.getSd().getSerdeInfo().getSerializationLib(),
                           tableInfo.getSd().getSerdeInfo().getParameters(), isDatasetTable);
    } catch (NoSuchObjectException e) {
      throw new TableNotFoundException(e);
    } catch (TException e) {
      throw new ExploreException(e);
    }
  }

  @Override
  public QueryHandle getTableTypes() throws ExploreException, SQLException {
    startAndWait();

    try {
      SessionHandle sessionHandle = null;
      OperationHandle operationHandle = null;
      Map<String, String> sessionConf = startSession();

      try {
        sessionHandle = openHiveSession(sessionConf);
        operationHandle = cliService.getTableTypes(sessionHandle);
        QueryHandle handle = saveReadOnlyOperation(operationHandle, sessionHandle, sessionConf, "", "");
        LOG.trace("Retrieving table types");
        return handle;
      } catch (Throwable e) {
        closeInternal(getQueryHandle(sessionConf),
                      new ReadOnlyOperationInfo(sessionHandle, operationHandle, sessionConf, "", ""));
        throw e;
      }
    } catch (HiveSQLException e) {
      throw getSqlException(e);
    } catch (Throwable e) {
      throw new ExploreException(e);
    }
  }

  @Override
  public QueryHandle getTypeInfo() throws ExploreException, SQLException {
    startAndWait();

    try {
      SessionHandle sessionHandle = null;
      OperationHandle operationHandle = null;
      Map<String, String> sessionConf = startSession();

      try {
        sessionHandle = openHiveSession(sessionConf);
        operationHandle = cliService.getTypeInfo(sessionHandle);
        QueryHandle handle = saveReadOnlyOperation(operationHandle, sessionHandle, sessionConf, "", "");
        LOG.trace("Retrieving type info");
        return handle;
      } catch (Throwable e) {
        closeInternal(getQueryHandle(sessionConf),
                      new ReadOnlyOperationInfo(sessionHandle, operationHandle, sessionConf, "", ""));
        throw e;
      }
    } catch (HiveSQLException e) {
      throw getSqlException(e);
    } catch (Throwable e) {
      throw new ExploreException(e);
    }
  }

  public QueryHandle createNamespace(NamespaceMeta namespaceMeta) throws ExploreException, SQLException {
    startAndWait();
    try {
      // Even with the "IF NOT EXISTS" in the create command, Hive still logs a non-fatal warning internally
      // when attempting to create the "default" namespace (since it already exists in Hive).
      // This check prevents the extra warn log.
      if (NamespaceId.DEFAULT.equals(namespaceMeta.getNamespaceId())) {
        return QueryHandle.NO_OP;
      }

      Map<String, String> sessionConf = startSession();
      SessionHandle sessionHandle = null;
      OperationHandle operationHandle = null;

      try {
        sessionHandle = cliService.openSession("", "", sessionConf);
        QueryHandle handle;
        if (Strings.isNullOrEmpty(namespaceMeta.getConfig().getHiveDatabase())) {
          // if no custom hive database was provided get the hive database according to cdap format and create it
          // if one does not exists since cdap is responsible for managing the lifecycle of such databases
          String database = createHiveDBName(namespaceMeta.getName());
          // "IF NOT EXISTS" so that this operation is idempotent.
          String statement = String.format("CREATE DATABASE IF NOT EXISTS %s", database);
          operationHandle = executeAsync(sessionHandle, statement);
          handle = saveReadOnlyOperation(operationHandle, sessionHandle, sessionConf, statement, database);
          LOG.info("Creating database {} with handle {}", database, handle);
        } else {
          // a custom database name was provided so check its existence
          // there is no way to check if a hive database exists or not other than trying to use it and see whether
          // it fails or not. So, run a USE databaseName command and see if it throws exception
          // Other way can be to list all database and check if the database exists or not but we are doing USE to
          // make sure that user can acutally use the database once we have impersonation.
          String statement = String.format("USE %s", namespaceMeta.getConfig().getHiveDatabase());
          // if the database does not exists the below line will throw exception from hive
          try {
            operationHandle = executeAsync(sessionHandle, statement);
          } catch (HiveSQLException e) {
            // Earlier we checked if the hive database exists or not for custom mapped namespacce. If it did not exists
            // then we will get an exception from Hive with error code 10072 which represent database was not found
            if (e.toTStatus().getErrorCode() == ErrorMsg.DATABASE_NOT_EXISTS.getErrorCode()) {
              //TODO: Add username here
              throw new ExploreException(String.format("A custom Hive Database %s was provided for namespace %s " +
                                                         "which does not exists. Please create the database in hive " +
                                                         "for the user and try creating the namespace again.",
                                                       namespaceMeta.getConfig().getHiveDatabase(),
                                                       namespaceMeta.getName()), e);
            } else {
              // some other exception was generated while checking the existense of the database
              throw new ExploreException(String.format("Failed to check existence of given custom hive database " +
                                                         "%s for namespace %s",
                                                       namespaceMeta.getConfig().getHiveDatabase(),
                                                       namespaceMeta.getName()), e);
            }
          }
          // if we didn't got an exception on the line above we know that the database exists
          handle = saveReadOnlyOperation(operationHandle, sessionHandle, sessionConf, statement,
                                         namespaceMeta.getConfig().getHiveDatabase());
          LOG.debug("Custom database {} existence verified with handle {}", namespaceMeta.getConfig().getHiveDatabase(),
                    handle);
        }
        return handle;
      } catch (Throwable e) {
        closeInternal(getQueryHandle(sessionConf),
                      new ReadOnlyOperationInfo(sessionHandle, operationHandle, sessionConf, "", ""));
        throw e;
      }
    } catch (HiveSQLException e) {
      throw getSqlException(e);
    } catch (Throwable e) {
      throw new ExploreException(e);
    }
  }

  @Override
  public QueryHandle deleteNamespace(NamespaceId namespace) throws ExploreException, SQLException {
    startAndWait();
    String customHiveDatabase;
    try {
      customHiveDatabase = namespaceQueryAdmin.get(namespace.toId()).getConfig().getHiveDatabase();
    } catch (Exception e) {
      throw new ExploreException(String.format("Failed to get namespace meta for the namespace %s", namespace));
    }
    if (Strings.isNullOrEmpty(customHiveDatabase)) {
      // no custom hive database was given for this namespace so we need to delete it
      try {
        SessionHandle sessionHandle = null;
        OperationHandle operationHandle = null;
        Map<String, String> sessionConf = startSession();
        String database = getHiveDatabase(namespace.getId());
        try {
          sessionHandle = openHiveSession(sessionConf);

<<<<<<< HEAD
          String database = getHiveDatabase(namespace.getNamespace());
=======
>>>>>>> 8613b5cc
          String statement = String.format("DROP DATABASE %s", database);
          operationHandle = executeAsync(sessionHandle, statement);
          QueryHandle handle = saveReadOnlyOperation(operationHandle, sessionHandle, sessionConf, statement, database);
          LOG.info("Deleting database {} with handle {}", database, handle);
          return handle;
        } catch (Throwable e) {
          closeInternal(getQueryHandle(sessionConf),
                        new ReadOnlyOperationInfo(sessionHandle, operationHandle, sessionConf, "", database));
          throw e;
        }
      } catch (HiveSQLException e) {
        throw getSqlException(e);
      } catch (Throwable e) {
        throw new ExploreException(e);
      }
    } else {
      // a custom hive database was provided for this namespace do we don't need to delete it.
      LOG.debug("Custom hive database {}. Skipping delete.", customHiveDatabase, namespace);
      return QueryHandle.NO_OP;
    }
  }

  @Override
  public QueryHandle execute(NamespaceId namespace, String[] statements) throws ExploreException, SQLException {
    Preconditions.checkArgument(statements.length > 0, "There must be at least one statement");
    startAndWait();
    try {
      SessionHandle sessionHandle = null;
      OperationHandle operationHandle = null;
      Map<String, String> sessionConf = startSession(namespace);
      String database = getHiveDatabase(namespace.getId());
      try {
        sessionHandle = openHiveSession(sessionConf);
<<<<<<< HEAD
        String database = getHiveDatabase(namespace.getNamespace());
=======
>>>>>>> 8613b5cc
        // Switch database to the one being passed in.
        setCurrentDatabase(database);

        // synchronously execute all but the last statement
        for (int i = 0; i < statements.length - 1; i++) {
          String statement = statements[i];
          LOG.trace("Executing statement synchronously: {}", statement);
          operationHandle = executeSync(sessionHandle, statement);
          QueryStatus status = doFetchStatus(operationHandle);
          if (QueryStatus.OpStatus.ERROR == status.getStatus()) {
            throw new HiveSQLException(status.getErrorMessage(), status.getSqlState());
          }
          if (QueryStatus.OpStatus.FINISHED != status.getStatus()) {
            throw new ExploreException(
              "Expected operation status FINISHED for statement '{}' but received " + status.getStatus());
          }
        }
        String statement = statements[statements.length - 1];
        operationHandle = executeAsync(sessionHandle, statement);
        QueryHandle handle = saveReadWriteOperation(operationHandle, sessionHandle, sessionConf,
                                                    statement, database);
        LOG.trace("Executing statement: {} with handle {}", statement, handle);
        return handle;
      } catch (Throwable e) {
        closeInternal(getQueryHandle(sessionConf),
                      new ReadWriteOperationInfo(sessionHandle, operationHandle, sessionConf, "", database));
        throw e;
      }
    } catch (HiveSQLException e) {
      throw getSqlException(e);
    } catch (Throwable e) {
      throw new ExploreException(e);
    }
  }

  @Override
  public QueryHandle execute(NamespaceId namespace, String statement) throws ExploreException, SQLException {
    return execute(namespace, statement, null);
  }

  @Override
  public QueryHandle execute(NamespaceId namespace, String statement,
                             @Nullable Map<String, String> additionalSessionConf)
    throws ExploreException, SQLException {

    startAndWait();

    try {
      SessionHandle sessionHandle = null;
      OperationHandle operationHandle = null;
      LOG.trace("Got statement '{}' with additional session configuration {}", statement, additionalSessionConf);
      Map<String, String> sessionConf = startSession(namespace, additionalSessionConf);
      String database = getHiveDatabase(namespace.getId());
      try {
        sessionHandle = openHiveSession(sessionConf);
<<<<<<< HEAD
        String database = getHiveDatabase(namespace.getNamespace());
=======
>>>>>>> 8613b5cc
        // Switch database to the one being passed in.
        setCurrentDatabase(database);

        operationHandle = executeAsync(sessionHandle, statement);
        QueryHandle handle = saveReadWriteOperation(operationHandle, sessionHandle, sessionConf,
                                                    statement, database);
        LOG.trace("Executing statement: {} with handle {}", statement, handle);
        return handle;
      } catch (Throwable e) {
        closeInternal(getQueryHandle(sessionConf),
                      new ReadWriteOperationInfo(sessionHandle, operationHandle, sessionConf, "", database));
        throw e;
      }
    } catch (HiveSQLException e) {
      throw getSqlException(e);
    } catch (Throwable e) {
      throw new ExploreException(e);
    }
  }

  @Override
  public QueryStatus getStatus(QueryHandle handle) throws ExploreException, HandleNotFoundException, SQLException {
    startAndWait();

    InactiveOperationInfo inactiveOperationInfo = inactiveHandleCache.getIfPresent(handle);
    if (inactiveOperationInfo != null) {
      // Operation has been made inactive, so return the saved status.
      LOG.trace("Returning saved status for inactive handle {}", handle);
      return inactiveOperationInfo.getStatus();
    }

    try {
      // Fetch status from Hive
      QueryStatus status = fetchStatus(getOperationInfo(handle));
      LOG.trace("Status of handle {} is {}", handle, status);

      // No results or error, so can be timed out aggressively
      if (status.getStatus() == QueryStatus.OpStatus.FINISHED && !status.hasResults()) {
        // In case of a query that writes to a Dataset, we will always fall into this condition,
        // and timing out aggressively will also close the transaction and make the writes visible
        timeoutAggressively(handle, getResultSchema(handle), status);
      } else if (status.getStatus() == QueryStatus.OpStatus.ERROR) {
        // getResultSchema will fail if the query is in error
        timeoutAggressively(handle, ImmutableList.<ColumnDesc>of(), status);
      }
      return status;
    } catch (HiveSQLException e) {
      throw getSqlException(e);
    }
  }

  @Override
  public List<QueryResult> nextResults(QueryHandle handle, int size)
    throws ExploreException, HandleNotFoundException, SQLException {
    startAndWait();

    InactiveOperationInfo inactiveOperationInfo = inactiveHandleCache.getIfPresent(handle);
    if (inactiveOperationInfo != null) {
      // Operation has been made inactive, so all results should have been fetched already - return empty list.
      LOG.trace("Returning empty result for inactive handle {}", handle);
      return ImmutableList.of();
    }

    try {
      List<QueryResult> results = fetchNextResults(handle, size);
      QueryStatus status = getStatus(handle);
      if (results.isEmpty() && status.getStatus() == QueryStatus.OpStatus.FINISHED) {
        // Since operation has fetched all the results, handle can be timed out aggressively.
        timeoutAggressively(handle, getResultSchema(handle), status);
      }
      return results;
    } catch (HiveSQLException e) {
      throw getSqlException(e);
    }
  }

  protected abstract List<QueryResult> doFetchNextResults(OperationHandle handle,
                                                          FetchOrientation fetchOrientation,
                                                          int size) throws Exception;

  @SuppressWarnings("unchecked")
  protected List<QueryResult> fetchNextResults(QueryHandle handle, int size)
    throws HiveSQLException, ExploreException, HandleNotFoundException {
    startAndWait();

    Lock nextLock = getOperationInfo(handle).getNextLock();
    nextLock.lock();
    try {
      // Fetch results from Hive
      LOG.trace("Getting results for handle {}", handle);
      OperationHandle operationHandle = getOperationHandle(handle);
      if (operationHandle.hasResultSet()) {
        return doFetchNextResults(operationHandle, FetchOrientation.FETCH_NEXT, size);
      } else {
        return Collections.emptyList();
      }
    } catch (Exception e) {
      throw Throwables.propagate(e);
    } finally {
      nextLock.unlock();
    }
  }

  @Override
  public List<QueryResult> previewResults(QueryHandle handle)
    throws ExploreException, HandleNotFoundException, SQLException {
    startAndWait();

    if (inactiveHandleCache.getIfPresent(handle) != null) {
      throw new HandleNotFoundException("Query is inactive.", true);
    }

    OperationInfo operationInfo = getOperationInfo(handle);
    Lock previewLock = operationInfo.getPreviewLock();
    previewLock.lock();
    try {
      File previewFile = operationInfo.getPreviewFile();
      if (previewFile != null) {
        try {
          Reader reader = com.google.common.io.Files.newReader(previewFile, Charsets.UTF_8);
          try {
            return GSON.fromJson(reader, new TypeToken<List<QueryResult>>() { }.getType());
          } finally {
            Closeables.closeQuietly(reader);
          }
        } catch (FileNotFoundException e) {
          LOG.error("Could not retrieve preview result file {}", previewFile, e);
          throw new ExploreException(e);
        }
      }

      try {
        // Create preview results for query
        previewFile = new File(previewsDir, handle.getHandle());
        try (FileWriter fileWriter = new FileWriter(previewFile)) {
          List<QueryResult> results = fetchNextResults(handle, PREVIEW_COUNT);
          GSON.toJson(results, fileWriter);
          operationInfo.setPreviewFile(previewFile);
          return results;
        }
      } catch (IOException e) {
        LOG.error("Could not write preview results into file", e);
        throw new ExploreException(e);
      }
    } finally {
      previewLock.unlock();
    }

  }

  @Override
  public List<ColumnDesc> getResultSchema(QueryHandle handle)
    throws ExploreException, HandleNotFoundException, SQLException {
    startAndWait();

    try {
      InactiveOperationInfo inactiveOperationInfo = inactiveHandleCache.getIfPresent(handle);
      if (inactiveOperationInfo != null) {
        // Operation has been made inactive, so return saved schema.
        LOG.trace("Returning saved schema for inactive handle {}", handle);
        return inactiveOperationInfo.getSchema();
      }

      // Fetch schema from hive
      LOG.trace("Getting schema for handle {}", handle);
      OperationHandle operationHandle = getOperationHandle(handle);
      return getResultSchemaInternal(operationHandle);
    } catch (HiveSQLException e) {
      throw getSqlException(e);
    }
  }

  protected List<ColumnDesc> getResultSchemaInternal(OperationHandle operationHandle) throws SQLException {
    ImmutableList.Builder<ColumnDesc> listBuilder = ImmutableList.builder();
    if (operationHandle.hasResultSet()) {
      TableSchema tableSchema = cliService.getResultSetMetadata(operationHandle);
      for (ColumnDescriptor colDesc : tableSchema.getColumnDescriptors()) {
        listBuilder.add(new ColumnDesc(colDesc.getName(), colDesc.getTypeName(),
                                       colDesc.getOrdinalPosition(), colDesc.getComment()));
      }
    }
    return listBuilder.build();
  }

  private void setCurrentDatabase(String dbName) throws Throwable {
    SessionState.get().setCurrentDatabase(dbName);
  }

  /**
   * Cancel a running Hive operation. After the operation moves into a {@link QueryStatus.OpStatus#CANCELED},
   * {@link #close(QueryHandle)} needs to be called to release resources.
   *
   * @param handle handle returned by {@link Explore#execute(NamespaceId, String)}.
   * @throws ExploreException on any error cancelling operation.
   * @throws HandleNotFoundException when handle is not found.
   * @throws SQLException if there are errors in the SQL statement.
   */
  void cancelInternal(QueryHandle handle) throws ExploreException, HandleNotFoundException, SQLException {
    try {
      InactiveOperationInfo inactiveOperationInfo = inactiveHandleCache.getIfPresent(handle);
      if (inactiveOperationInfo != null) {
        // Operation has been made inactive, so no point in cancelling it.
        LOG.trace("Not running cancel for inactive handle {}", handle);
        return;
      }

      LOG.trace("Cancelling operation {}", handle);
      cliService.cancelOperation(getOperationHandle(handle));
    } catch (HiveSQLException e) {
      throw getSqlException(e);
    }
  }

  @Override
  public void close(QueryHandle handle) throws ExploreException, HandleNotFoundException {
    startAndWait();
    inactiveHandleCache.invalidate(handle);
    activeHandleCache.invalidate(handle);
  }

  @Override
  public List<QueryInfo> getQueries(NamespaceId namespace) throws ExploreException, SQLException {
    startAndWait();

    List<QueryInfo> result = new ArrayList<>();
    String namespaceHiveDb = getHiveDatabase(namespace.getNamespace());
    for (Map.Entry<QueryHandle, OperationInfo> entry : activeHandleCache.asMap().entrySet()) {
      try {
        if (entry.getValue().getHiveDatabase().equals(namespaceHiveDb)) {
          // we use empty query statement for get tables, get schemas, we don't need to return it this method call.
          if (!entry.getValue().getStatement().isEmpty()) {
            QueryStatus status = getStatus(entry.getKey());
            result.add(new QueryInfo(entry.getValue().getTimestamp(), entry.getValue().getStatement(),
                                     entry.getKey(), status, true));
          }
        }
      } catch (HandleNotFoundException e) {
        // ignore the handle not found exception. this method returns all queries and handle, if the
        // handle is removed from the internal cache, then there is no point returning them from here.
      }
    }

    for (Map.Entry<QueryHandle, InactiveOperationInfo> entry : inactiveHandleCache.asMap().entrySet()) {
      InactiveOperationInfo inactiveOperationInfo = entry.getValue();
<<<<<<< HEAD
      if (inactiveOperationInfo.getNamespace().equals(getHiveDatabase(namespace.getNamespace()))) {
=======
      if (inactiveOperationInfo.getHiveDatabase().equals(getHiveDatabase(namespace.getId()))) {
>>>>>>> 8613b5cc
        // we use empty query statement for get tables, get schemas, we don't need to return it this method call.
        if (!inactiveOperationInfo.getStatement().isEmpty()) {
          if (inactiveOperationInfo.getStatus() == null) {
            LOG.error("Null status for query {}, handle {}", inactiveOperationInfo.getStatement(), entry.getKey());
          }
          result.add(new QueryInfo(inactiveOperationInfo.getTimestamp(),
                                   inactiveOperationInfo.getStatement(), entry.getKey(),
                                   inactiveOperationInfo.getStatus(), false));
        }
      }
    }
    Collections.sort(result);
    return result;
  }

  @Override
  public int getActiveQueryCount(NamespaceId namespace) throws ExploreException {
    startAndWait();

    int count = 0;
    String namespaceHiveDb = getHiveDatabase(namespace.getNamespace());
    for (Map.Entry<QueryHandle, OperationInfo> entry : activeHandleCache.asMap().entrySet()) {
      if (entry.getValue().getHiveDatabase().equals(namespaceHiveDb)) {
        // we use empty query statement for get tables, get schemas, we don't need to return it this method call.
        if (!entry.getValue().getStatement().isEmpty()) {
          count++;
        }
      }
    }
    return count;
  }

  void closeInternal(QueryHandle handle, OperationInfo opInfo)
    throws ExploreException, SQLException {
    try {
      LOG.trace("Closing operation {}", handle);
      if (opInfo.getOperationHandle() != null) {
        cliService.closeOperation(opInfo.getOperationHandle());
      }
    } catch (HiveSQLException e) {
      throw getSqlException(e);
    } finally {
      try {
        if (opInfo.getSessionHandle() != null) {
          closeHiveSession(opInfo.getSessionHandle());
        }
      } finally {
        cleanUp(handle, opInfo);
      }
    }
  }

  private SessionHandle openHiveSession(Map<String, String> sessionConf) throws HiveSQLException {
    SessionHandle sessionHandle = doOpenHiveSession(sessionConf);
    try {
      HiveStreamRedirector.redirectToLogger(SessionState.get());
    } catch (Throwable t) {
      LOG.error("Error redirecting Hive output streams to logs.", t);
    }

    return sessionHandle;
  }

  protected SessionHandle doOpenHiveSession(Map<String, String> sessionConf) throws HiveSQLException {
    return cliService.openSession("", "", sessionConf);
  }

  private void closeHiveSession(SessionHandle sessionHandle) {
    try {
      cliService.closeSession(sessionHandle);
    } catch (Throwable e) {
      LOG.error("Got error closing session", e);
    }
  }

  private String getHiveDatabase(@Nullable String namespace) {
    // null namespace implies that the operation happens across all databases
    if (isNullOrDefault(namespace)) {
      return namespace;
    }
    try {
      String customHiveDb = namespaceQueryAdmin.get(Id.Namespace.from(namespace)).getConfig().getHiveDatabase();
      if (!Strings.isNullOrEmpty(customHiveDb)) {
        return customHiveDb;
      }
    } catch (Exception e) {
      throw Throwables.propagate(e);
    }
    return getCDAPFormatDBName(namespace);
  }

  private String createHiveDBName(@Nullable String namespace) {
    // null namespace implies that the operation happens across all databases
    if (isNullOrDefault(namespace)) {
      return namespace;
    }
    return getCDAPFormatDBName(namespace);
  }

  private String getCDAPFormatDBName(@Nullable String namespace) {
    String tablePrefix = cConf.get(Constants.Dataset.TABLE_PREFIX);
    return String.format("%s_%s", tablePrefix, namespace);
  }

  private boolean isNullOrDefault(@Nullable String namespace) {
    return namespace == null || namespace.equals(NamespaceId.DEFAULT.getNamespace());
  }

  /**
   * Starts a long running transaction, and also sets up session configuration.
   * @return configuration for a hive session that contains a transaction, and serialized CDAP configuration and
   * HBase configuration. This will be used by the map-reduce tasks started by Hive.
   * @throws IOException
   * @throws ExploreException
   */
  protected Map<String, String> startSession()
    throws IOException, ExploreException, NamespaceNotFoundException {
    return startSession(null);
  }

  protected Map<String, String> startSession(@Nullable NamespaceId namespace)
    throws IOException, ExploreException, NamespaceNotFoundException {
    return startSession(namespace, null);
  }

  protected Map<String, String> startSession(@Nullable NamespaceId namespace,
                                             @Nullable Map<String, String> additionalSessionConf)
    throws IOException, ExploreException, NamespaceNotFoundException {

    Map<String, String> sessionConf = new HashMap<>();

    QueryHandle queryHandle = QueryHandle.generate();
    sessionConf.put(Constants.Explore.QUERY_ID, queryHandle.getHandle());

    String schedulerQueue = namespace != null ? schedulerQueueResolver.getQueue(namespace.toId())
                                              : schedulerQueueResolver.getDefaultQueue();

    if (schedulerQueue != null && !schedulerQueue.isEmpty()) {
      sessionConf.put(JobContext.QUEUE_NAME, schedulerQueue);
    }

    Transaction tx = startTransaction();
    ConfigurationUtil.set(sessionConf, Constants.Explore.TX_QUERY_KEY, TxnCodec.INSTANCE, tx);
    ConfigurationUtil.set(sessionConf, Constants.Explore.CCONF_KEY, CConfCodec.INSTANCE, cConf);
    ConfigurationUtil.set(sessionConf, Constants.Explore.HCONF_KEY, HConfCodec.INSTANCE, hConf);

    if (ExploreServiceUtils.isSparkEngine(getHiveConf())) {
      sessionConf.putAll(sparkConf);
    }

    if (UserGroupInformation.isSecurityEnabled()) {
      // make sure RM does not cancel delegation tokens after the query is run
      sessionConf.put("mapreduce.job.complete.cancel.delegation.tokens", "false");
      sessionConf.put("spark.hadoop.mapreduce.job.complete.cancel.delegation.tokens", "false");
      // refresh delegations for the job - TWILL-170
      updateTokenStore();
    }

    if (additionalSessionConf != null) {
      sessionConf.putAll(additionalSessionConf);
    }

    return sessionConf;
  }

  /**
   * Updates the token store to be used for the hive job, based upon the Explore container's credentials.
   * This is because twill doesn't update the container_tokens on upon token refresh.
   * See: https://issues.apache.org/jira/browse/TWILL-170
   */
  private void updateTokenStore() throws IOException, ExploreException {
    String hadoopTokenFileLocation = System.getenv(UserGroupInformation.HADOOP_TOKEN_FILE_LOCATION);
    if (hadoopTokenFileLocation == null) {
      LOG.warn("Skipping update of token store due to failure to find environment variable '{}'.",
               UserGroupInformation.HADOOP_TOKEN_FILE_LOCATION);
      return;
    }

    Path credentialsFile = Paths.get(hadoopTokenFileLocation);

    FileAttribute<Set<PosixFilePermission>> originalPermissionAttributes =
      PosixFilePermissions.asFileAttribute(Files.getPosixFilePermissions(credentialsFile));

    Path tmpFile = Files.createTempFile(credentialsFile.getParent(), "credentials.store", null,
                                        originalPermissionAttributes);
    LOG.debug("Writing to temporary file: {}", tmpFile);

    try (DataOutputStream os = new DataOutputStream(Files.newOutputStream(tmpFile))) {
      Credentials credentials = UserGroupInformation.getCurrentUser().getCredentials();
      credentials.writeTokenStorageToStream(os);
    }

    Files.move(tmpFile, credentialsFile, StandardCopyOption.ATOMIC_MOVE);
    LOG.debug("Secure store saved to {}", credentialsFile);
  }

  protected QueryHandle getQueryHandle(Map<String, String> sessionConf) throws HandleNotFoundException {
    return QueryHandle.fromId(sessionConf.get(Constants.Explore.QUERY_ID));
  }

  /**
   * Returns {@link OperationHandle} associated with Explore {@link QueryHandle}.
   * @param handle explore handle.
   * @return OperationHandle.
   * @throws ExploreException
   */
  protected OperationHandle getOperationHandle(QueryHandle handle) throws ExploreException, HandleNotFoundException {
    return getOperationInfo(handle).getOperationHandle();
  }

  protected QueryStatus fetchStatus(OperationInfo operationInfo)
    throws ExploreException, HandleNotFoundException, HiveSQLException {
    QueryStatus queryStatus;
    try {
      queryStatus = doFetchStatus(operationInfo.getOperationHandle());
      if (QueryStatus.OpStatus.ERROR.equals(queryStatus.getStatus()) && queryStatus.getErrorMessage() == null) {
        queryStatus = new QueryStatus("Operation failed. See the log for more details.", null);
      }
    } catch (HiveSQLException e) {
      // if this is a sql exception, record it in the query status.
      // it means that query execution failed, but we can successfully retrieve the status.
      if (e.getSQLState() != null) {
        queryStatus = new QueryStatus(e.getMessage(), e.getSQLState());
      } else {
        // this is an internal error - we are not able to retrieve the status
        throw new ExploreException(e.getMessage(), e);
      }
    }
    operationInfo.setStatus(queryStatus);
    return queryStatus;
  }

  /**
   * Saves information associated with a Hive operation that is read-only on Datasets.
   * @param operationHandle {@link OperationHandle} of the Hive operation running.
   * @param sessionHandle {@link SessionHandle} for the Hive operation running.
   * @param sessionConf configuration for the session running the Hive operation.
   * @param statement SQL statement executed with the call.
   * @return {@link QueryHandle} that represents the Hive operation being run.
   */
  private QueryHandle saveReadOnlyOperation(OperationHandle operationHandle, SessionHandle sessionHandle,
                                            Map<String, String> sessionConf, String statement, String hiveDatabase) {
    QueryHandle handle = QueryHandle.fromId(sessionConf.get(Constants.Explore.QUERY_ID));
    activeHandleCache.put(handle,
                          new ReadOnlyOperationInfo(sessionHandle, operationHandle, sessionConf,
                                                    statement, hiveDatabase));
    return handle;
  }

  /**
   * Saves information associated with a Hive operation that writes to a Dataset.
   * @param operationHandle {@link OperationHandle} of the Hive operation running.
   * @param sessionHandle {@link SessionHandle} for the Hive operation running.
   * @param sessionConf configuration for the session running the Hive operation.
   * @param statement SQL statement executed with the call.
   * @return {@link QueryHandle} that represents the Hive operation being run.
   */
  private QueryHandle saveReadWriteOperation(OperationHandle operationHandle, SessionHandle sessionHandle,
                                             Map<String, String> sessionConf, String statement, String hiveDatabase) {
    QueryHandle handle = QueryHandle.fromId(sessionConf.get(Constants.Explore.QUERY_ID));
    activeHandleCache.put(handle,
                          new ReadWriteOperationInfo(sessionHandle, operationHandle,
                                                     sessionConf, statement, hiveDatabase));
    return handle;
  }

  /**
   * Called after a handle has been used to fetch all its results. This handle can be timed out aggressively.
   * It also closes associated transaction.
   *
   * @param handle operation handle.
   */
  private void timeoutAggressively(QueryHandle handle, List<ColumnDesc> schema, QueryStatus status)
    throws HandleNotFoundException {
    OperationInfo opInfo = activeHandleCache.getIfPresent(handle);
    if (opInfo == null) {
      LOG.trace("Could not find OperationInfo for handle {}, it might already have been moved to inactive list",
                handle);
      return;
    }

    closeTransaction(handle, opInfo);

    LOG.trace("Timing out handle {} aggressively", handle);
    inactiveHandleCache.put(handle, new InactiveOperationInfo(opInfo, schema, status));
    activeHandleCache.invalidate(handle);
  }

  private OperationInfo getOperationInfo(QueryHandle handle) throws HandleNotFoundException {
    // First look in running handles and handles that still can be fetched.
    OperationInfo opInfo = activeHandleCache.getIfPresent(handle);
    if (opInfo != null) {
      return opInfo;
    }
    throw new HandleNotFoundException("Invalid handle provided");
  }

  /**
   * Cleans up the metadata associated with active {@link QueryHandle}. It also closes associated transaction.
   * @param handle handle of the running Hive operation.
   */
  protected void cleanUp(QueryHandle handle, OperationInfo opInfo) {
    try {
      if (opInfo.getPreviewFile() != null) {
        opInfo.getPreviewFile().delete();
      }
      closeTransaction(handle, opInfo);
    } finally {
      activeHandleCache.invalidate(handle);
    }
  }

  private Transaction startTransaction() throws IOException {
    Transaction tx = txClient.startLong();
    LOG.trace("Transaction {} started.", tx);
    return tx;
  }

  private void closeTransaction(QueryHandle handle, OperationInfo opInfo) {
    try {
      String txCommitted = opInfo.getSessionConf().get(Constants.Explore.TX_QUERY_CLOSED);
      if (txCommitted != null && Boolean.parseBoolean(txCommitted)) {
        LOG.trace("Transaction for handle {} has already been closed", handle);
        return;
      }

      Transaction tx = ConfigurationUtil.get(opInfo.getSessionConf(),
                                             Constants.Explore.TX_QUERY_KEY,
                                             TxnCodec.INSTANCE);
      LOG.trace("Closing transaction {} for handle {}", tx, handle);

      if (opInfo.isReadOnly() ||
        (opInfo.getStatus() != null && opInfo.getStatus().getStatus() == QueryStatus.OpStatus.FINISHED))  {
        if (!(txClient.commit(tx))) {
          txClient.invalidate(tx.getWritePointer());
          LOG.info("Invalidating transaction: {}", tx);
        }
      } else {
        txClient.invalidate(tx.getWritePointer());
      }
    } catch (Throwable e) {
      LOG.error("Got exception while closing transaction.", e);
    } finally {
      opInfo.getSessionConf().put(Constants.Explore.TX_QUERY_CLOSED, "true");
    }
  }

  private void runCacheCleanup() {
    LOG.trace("Running cache cleanup");
    activeHandleCache.cleanUp();
    inactiveHandleCache.cleanUp();
  }

  // Hive wraps all exceptions, including SQL exceptions in HiveSQLException. We would like to surface the SQL
  // exception to the user, and not other Hive server exceptions. We are using a heuristic to determine whether a
  // HiveSQLException is a SQL exception or not by inspecting the SQLState of HiveSQLException. If SQLState is not
  // null then we surface the SQL exception.
  private RuntimeException getSqlException(HiveSQLException e) throws ExploreException, SQLException {
    if (e.getSQLState() != null) {
      throw e;
    }
    throw new ExploreException(e);
  }

  protected Object tColumnToObject(TColumnValue tColumnValue) throws ExploreException {
    if (tColumnValue.isSetBoolVal()) {
      return tColumnValue.getBoolVal().isValue();
    } else if (tColumnValue.isSetByteVal()) {
      return tColumnValue.getByteVal().getValue();
    } else if (tColumnValue.isSetDoubleVal()) {
      return tColumnValue.getDoubleVal().getValue();
    } else if (tColumnValue.isSetI16Val()) {
      return tColumnValue.getI16Val().getValue();
    } else if (tColumnValue.isSetI32Val()) {
      return tColumnValue.getI32Val().getValue();
    } else if (tColumnValue.isSetI64Val()) {
      return tColumnValue.getI64Val().getValue();
    } else if (tColumnValue.isSetStringVal()) {
      return tColumnValue.getStringVal().getValue();
    }
    throw new ExploreException("Unknown column value encountered: " + tColumnValue);
  }
}<|MERGE_RESOLUTION|>--- conflicted
+++ resolved
@@ -817,14 +817,10 @@
         SessionHandle sessionHandle = null;
         OperationHandle operationHandle = null;
         Map<String, String> sessionConf = startSession();
-        String database = getHiveDatabase(namespace.getId());
+        String database = getHiveDatabase(namespace.getNamespace());
         try {
           sessionHandle = openHiveSession(sessionConf);
 
-<<<<<<< HEAD
-          String database = getHiveDatabase(namespace.getNamespace());
-=======
->>>>>>> 8613b5cc
           String statement = String.format("DROP DATABASE %s", database);
           operationHandle = executeAsync(sessionHandle, statement);
           QueryHandle handle = saveReadOnlyOperation(operationHandle, sessionHandle, sessionConf, statement, database);
@@ -855,13 +851,9 @@
       SessionHandle sessionHandle = null;
       OperationHandle operationHandle = null;
       Map<String, String> sessionConf = startSession(namespace);
-      String database = getHiveDatabase(namespace.getId());
+      String database = getHiveDatabase(namespace.getNamespace());
       try {
         sessionHandle = openHiveSession(sessionConf);
-<<<<<<< HEAD
-        String database = getHiveDatabase(namespace.getNamespace());
-=======
->>>>>>> 8613b5cc
         // Switch database to the one being passed in.
         setCurrentDatabase(database);
 
@@ -914,13 +906,9 @@
       OperationHandle operationHandle = null;
       LOG.trace("Got statement '{}' with additional session configuration {}", statement, additionalSessionConf);
       Map<String, String> sessionConf = startSession(namespace, additionalSessionConf);
-      String database = getHiveDatabase(namespace.getId());
+      String database = getHiveDatabase(namespace.getNamespace());
       try {
         sessionHandle = openHiveSession(sessionConf);
-<<<<<<< HEAD
-        String database = getHiveDatabase(namespace.getNamespace());
-=======
->>>>>>> 8613b5cc
         // Switch database to the one being passed in.
         setCurrentDatabase(database);
 
@@ -1165,11 +1153,7 @@
 
     for (Map.Entry<QueryHandle, InactiveOperationInfo> entry : inactiveHandleCache.asMap().entrySet()) {
       InactiveOperationInfo inactiveOperationInfo = entry.getValue();
-<<<<<<< HEAD
-      if (inactiveOperationInfo.getNamespace().equals(getHiveDatabase(namespace.getNamespace()))) {
-=======
-      if (inactiveOperationInfo.getHiveDatabase().equals(getHiveDatabase(namespace.getId()))) {
->>>>>>> 8613b5cc
+      if (inactiveOperationInfo.getHiveDatabase().equals(getHiveDatabase(namespace.getNamespace()))) {
         // we use empty query statement for get tables, get schemas, we don't need to return it this method call.
         if (!inactiveOperationInfo.getStatement().isEmpty()) {
           if (inactiveOperationInfo.getStatus() == null) {
