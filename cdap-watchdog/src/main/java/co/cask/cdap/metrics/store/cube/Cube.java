/*
 * Copyright 2015 Cask Data, Inc.
 *
 * Licensed under the Apache License, Version 2.0 (the "License"); you may not
 * use this file except in compliance with the License. You may obtain a copy of
 * the License at
 *
 * http://www.apache.org/licenses/LICENSE-2.0
 *
 * Unless required by applicable law or agreed to in writing, software
 * distributed under the License is distributed on an "AS IS" BASIS, WITHOUT
 * WARRANTIES OR CONDITIONS OF ANY KIND, either express or implied. See the
 * License for the specific language governing permissions and limitations under
 * the License.
 */

package co.cask.cdap.metrics.store.cube;

import co.cask.cdap.metrics.store.timeseries.TagValue;

import java.util.Collection;
import java.util.List;

/**
 * Cube data set.
 * <p/>
 * Basic operations include adding {@link CubeFact}s and querying data.
 */
// todo: methods should throw IOException instead of Exception
public interface Cube {
  /**
   * Adds {@link CubeFact} to this {@link Cube}.
   * @param fact fact to add.
   */
  void add(CubeFact fact) throws Exception;

  /**
   * Queries data in this {@link Cube}.
   * @param query query to perform.
   * @return {@link List} of {@link TimeSeries} that are result of the query.
   */
  Collection<TimeSeries> query(CubeQuery query) throws Exception;

  /**

   * Deletes the data specified by {@link CubeQuery} from all the fact tables.
   * @param query query specifies parameters for deletion. groupByTags and resolution fields are not used.
   * @throws Exception
   */
<<<<<<< HEAD
  void delete(CubeDeleteQuery query) throws Exception;
=======
  //todo: create separate DeleteCubeQuery class
  void delete(CubeQuery query) throws Exception;

  /**
   * Queries data for next available tags after the given list of tags specified by
   * {@link CubeExploreQuery}
   * @param query query to perform
   * @return {@link Collection} of {@link TagValue} that are result of the query
   * @throws Exception
   */
  Collection<TagValue> findNextAvailableTags(CubeExploreQuery query) throws Exception;

  /**
   * Queries data for available measureNames for the query specified by {@link CubeExploreQuery}
   * @param query query to perform
   * @return {@link Collection} of measureName string that are result of the query
   * @throws Exception
   */
  Collection<String> getMeasureNames(CubeExploreQuery query) throws Exception;
>>>>>>> fb339ad9
}<|MERGE_RESOLUTION|>--- conflicted
+++ resolved
@@ -47,11 +47,7 @@
    * @param query query specifies parameters for deletion. groupByTags and resolution fields are not used.
    * @throws Exception
    */
-<<<<<<< HEAD
   void delete(CubeDeleteQuery query) throws Exception;
-=======
-  //todo: create separate DeleteCubeQuery class
-  void delete(CubeQuery query) throws Exception;
 
   /**
    * Queries data for next available tags after the given list of tags specified by
@@ -69,5 +65,4 @@
    * @throws Exception
    */
   Collection<String> getMeasureNames(CubeExploreQuery query) throws Exception;
->>>>>>> fb339ad9
 }