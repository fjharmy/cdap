--- conflicted
+++ resolved
@@ -697,13 +697,8 @@
 
     StreamId streamId = streamProvider.getStreamId().toEntityId();
     try {
-<<<<<<< HEAD
-      streamAdmin.register(ImmutableList.of(context.getProgram().getId().toEntityId()), streamId);
-      streamAdmin.addAccess(context.getProgram().getId().toEntityId().run(context.getRunId().getId()),
-=======
-      streamAdmin.register(ImmutableList.of(context.getProgram().getId().toId()), streamId);
-      streamAdmin.addAccess(new Id.Run(context.getProgram().getId().toId(), context.getRunId().getId()),
->>>>>>> 4e1d9e8c
+      streamAdmin.register(ImmutableList.of(context.getProgram().getId()), streamId);
+      streamAdmin.addAccess(context.getProgram().getId().run(context.getRunId().getId()),
                             streamId, AccessType.READ);
     } catch (Exception e) {
       LOG.warn("Failed to register usage {} -> {}", context.getProgram().getId(), streamId, e);
