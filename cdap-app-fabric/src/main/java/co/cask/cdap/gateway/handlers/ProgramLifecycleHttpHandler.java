--- conflicted
+++ resolved
@@ -518,12 +518,12 @@
    * Returns a list of programs associated with an application within a namespace.
    */
   @GET
-  @Path("/{namespace-id}/apps/{app-id}/{program-type}")
+  @Path("/{namespace-id}/apps/{app-id}/{program-category}")
   public void getProgramsByApp(HttpRequest request, HttpResponder responder,
                                @PathParam("namespace-id") String namespaceId,
                                @PathParam("app-id") String appId,
-                               @PathParam("program-type") ProgramType programType) {
-    programList(responder, namespaceId, programType, appId, store);
+                               @PathParam("program-category") String programCategory) {
+    programList(responder, namespaceId, ProgramType.valueOfCategoryName(programCategory), appId, store);
   }
 
   /**
@@ -1228,23 +1228,11 @@
     return "start".equals(action) || "stop".equals(action) || "debug".equals(action);
   }
 
-<<<<<<< HEAD
-  @Nullable
-  private ProgramType getProgramType(String programCategory) {
-    ProgramType programType;
-    try {
-      programType = ProgramType.valueOfCategoryName(programCategory);
-    } catch (Exception e) {
-      programType = null;
-    }
-    return programType;
-=======
   private boolean isDebugAllowed(ProgramType programType) {
     return EnumSet.of(ProgramType.FLOW, ProgramType.SERVICE, ProgramType.PROCEDURE).contains(programType);
   }
 
   private boolean canHaveInstances(ProgramType programType) {
     return EnumSet.of(ProgramType.FLOW, ProgramType.SERVICE, ProgramType.PROCEDURE).contains(programType);
->>>>>>> bfd30a23
   }
 }