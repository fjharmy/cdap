--- conflicted
+++ resolved
@@ -58,13 +58,8 @@
    * @throws IOException if a network error occurred
    * @throws UnauthorizedException if the request is not authorized successfully in the gateway server
    */
-<<<<<<< HEAD
-  public Map<String, String> getInstancePreferences() throws IOException, UnAuthorizedAccessTokenException {
+  public Map<String, String> getInstancePreferences() throws IOException, UnauthorizedException {
     URL url = config.resolveURLV3("preferences");
-=======
-  public Map<String, String> getInstancePreferences() throws IOException, UnauthorizedException {
-    URL url = config.resolveURLV3("configuration/preferences");
->>>>>>> 5154bd33
     HttpResponse response = restClient.execute(HttpMethod.GET, url, config.getAccessToken());
     return ObjectResponse.fromJsonBody(response, new TypeToken<Map<String, String>>() { }).getResponseObject();
   }
@@ -77,13 +72,8 @@
    * @throws UnauthorizedException if the request is not authorized successfully in the gateway server
    */
   public void setInstancePreferences(Map<String, String> preferences) throws IOException,
-<<<<<<< HEAD
-    UnAuthorizedAccessTokenException {
+    UnauthorizedException {
     URL url = config.resolveURLV3("preferences");
-=======
-    UnauthorizedException {
-    URL url = config.resolveURLV3("configuration/preferences");
->>>>>>> 5154bd33
     restClient.execute(HttpMethod.PUT, url, GSON.toJson(preferences), null, config.getAccessToken());
   }
 
@@ -93,13 +83,8 @@
    * @throws IOException if a network error occurred
    * @throws UnauthorizedException if the request is not authorized successfully in the gateway server
    */
-<<<<<<< HEAD
-  public void deleteInstancePreferences() throws IOException, UnAuthorizedAccessTokenException {
+  public void deleteInstancePreferences() throws IOException, UnauthorizedException {
     URL url = config.resolveURLV3("preferences");
-=======
-  public void deleteInstancePreferences() throws IOException, UnauthorizedException {
-    URL url = config.resolveURLV3("configuration/preferences");
->>>>>>> 5154bd33
     restClient.execute(HttpMethod.DELETE, url, config.getAccessToken());
   }
 
@@ -117,12 +102,8 @@
     throws IOException, UnauthorizedException, NotFoundException {
 
     String res = Boolean.toString(resolved);
-<<<<<<< HEAD
-    URL url = config.resolveURLV3(String.format("namespaces/%s/preferences?resolved=%s", namespace, res));
-=======
-    URL url = config.resolveURLV3(String.format("configuration/preferences/namespaces/%s?resolved=%s",
+    URL url = config.resolveURLV3(String.format("namespaces/%s/preferences?resolved=%s",
                                                 namespace.getId(), res));
->>>>>>> 5154bd33
     HttpResponse response = restClient.execute(HttpMethod.GET, url, config.getAccessToken(),
                                                HttpURLConnection.HTTP_NOT_FOUND);
     if (response.getResponseCode() == HttpURLConnection.HTTP_NOT_FOUND) {
@@ -140,15 +121,9 @@
    * @throws UnauthorizedException if the request is not authorized successfully in the gateway server
    * @throws NotFoundException if the requested namespace is not found
    */
-<<<<<<< HEAD
-  public void setNamespacePreferences(String namespace, Map<String, String> preferences) throws IOException,
-    UnAuthorizedAccessTokenException, NotFoundException {
-    URL url = config.resolveURLV3(String.format("namespaces/%s/preferences", namespace));
-=======
   public void setNamespacePreferences(Id.Namespace namespace, Map<String, String> preferences) throws IOException,
     UnauthorizedException, NotFoundException {
-    URL url = config.resolveURLV3(String.format("configuration/preferences/namespaces/%s", namespace));
->>>>>>> 5154bd33
+    URL url = config.resolveURLV3(String.format("namespaces/%s/preferences", namespace));
     HttpResponse response = restClient.execute(HttpMethod.PUT, url, GSON.toJson(preferences), null,
                                                config.getAccessToken(), HttpURLConnection.HTTP_NOT_FOUND);
     if (response.getResponseCode() == HttpURLConnection.HTTP_NOT_FOUND) {
@@ -166,11 +141,7 @@
    */
   public void deleteNamespacePreferences(Id.Namespace namespace) throws IOException, UnauthorizedException,
     NotFoundException {
-<<<<<<< HEAD
-    URL url = config.resolveURLV3(String.format("namespaces/%s/preferences", namespace));
-=======
-    URL url = config.resolveURLV3(String.format("configuration/preferences/namespaces/%s", namespace.getId()));
->>>>>>> 5154bd33
+    URL url = config.resolveURLV3(String.format("namespaces/%s/preferences", namespace.getId()));
     HttpResponse response = restClient.execute(HttpMethod.DELETE, url, config.getAccessToken(),
                                                HttpURLConnection.HTTP_NOT_FOUND);
     if (response.getResponseCode() == HttpURLConnection.HTTP_NOT_FOUND) {
@@ -192,13 +163,8 @@
     throws IOException, UnauthorizedException, NotFoundException {
 
     String res = Boolean.toString(resolved);
-<<<<<<< HEAD
     URL url = config.resolveURLV3(String.format("namespaces/%s/apps/%s/preferences?resolved=%s",
-                                                namespace, application, res));
-=======
-    URL url = config.resolveURLV3(String.format("configuration/preferences/namespaces/%s/apps/%s?resolved=%s",
                                                 application.getNamespaceId(), application.getId(), res));
->>>>>>> 5154bd33
     HttpResponse response = restClient.execute(HttpMethod.GET, url, config.getAccessToken(),
                                                HttpURLConnection.HTTP_NOT_FOUND);
     if (response.getResponseCode() == HttpURLConnection.HTTP_NOT_FOUND) {
@@ -216,17 +182,11 @@
    * @throws UnauthorizedException if the request is not authorized successfully in the gateway server
    * @throws NotFoundException if the requested application or namespace is not found
    */
-<<<<<<< HEAD
-  public void setApplicationPreferences(String namespace, String application, Map<String, String> preferences)
-    throws IOException, UnAuthorizedAccessTokenException, NotFoundException {
-    URL url = config.resolveURLV3(String.format("namespaces/%s/apps/%s/preferences", namespace, application));
-=======
   public void setApplicationPreferences(Id.Application application, Map<String, String> preferences)
     throws IOException, UnauthorizedException, NotFoundException {
 
-    URL url = config.resolveURLV3(String.format("configuration/preferences/namespaces/%s/apps/%s",
+    URL url = config.resolveURLV3(String.format("namespaces/%s/apps/%s/preferences",
                                                 application.getNamespaceId(), application.getId()));
->>>>>>> 5154bd33
     HttpResponse response = restClient.execute(HttpMethod.PUT, url, GSON.toJson(preferences), null,
                                                config.getAccessToken(), HttpURLConnection.HTTP_NOT_FOUND);
     if (response.getResponseCode() == HttpURLConnection.HTTP_NOT_FOUND) {
@@ -242,17 +202,11 @@
    * @throws UnauthorizedException if the request is not authorized successfully in the gateway server
    * @throws NotFoundException if the request application or namespace is not found
    */
-<<<<<<< HEAD
-  public void deleteApplicationPreferences(String namespace, String application)
-    throws IOException, UnAuthorizedAccessTokenException, NotFoundException {
-    URL url = config.resolveURLV3(String.format("namespaces/%s/apps/%s/preferences", namespace, application));
-=======
   public void deleteApplicationPreferences(Id.Application application)
     throws IOException, UnauthorizedException, NotFoundException {
 
-    URL url = config.resolveURLV3(String.format("configuration/preferences/namespaces/%s/apps/%s",
+    URL url = config.resolveURLV3(String.format("namespaces/%s/apps/%s/preferences",
                                                 application.getNamespaceId(), application.getId()));
->>>>>>> 5154bd33
     HttpResponse response = restClient.execute(HttpMethod.DELETE, url, config.getAccessToken(),
                                                HttpURLConnection.HTTP_NOT_FOUND);
     if (response.getResponseCode() == HttpURLConnection.HTTP_NOT_FOUND) {
@@ -276,14 +230,9 @@
                                                    String programId, boolean resolved)
     throws IOException, UnauthorizedException, ProgramNotFoundException {
     String res = Boolean.toString(resolved);
-<<<<<<< HEAD
     URL url = config.resolveURLV3(String.format("namespaces/%s/apps/%s/%s/%s/preferences?resolved=%s",
-                                                namespace, application, programType, programId, res));
-=======
-    URL url = config.resolveURLV3(String.format("configuration/preferences/namespaces/%s/apps/%s/%s/%s?resolved=%s",
                                                 application.getNamespaceId(), application.getId(),
                                                 programType, programId, res));
->>>>>>> 5154bd33
     HttpResponse response = restClient.execute(HttpMethod.GET, url, config.getAccessToken(),
                                                HttpURLConnection.HTTP_NOT_FOUND);
     if (response.getResponseCode() == HttpURLConnection.HTTP_NOT_FOUND) {
@@ -305,16 +254,10 @@
    */
   public void setProgramPreferences(Id.Application application, String programType, String programId,
                                     Map<String, String> preferences)
-<<<<<<< HEAD
-    throws IOException, UnAuthorizedAccessTokenException, ProgramNotFoundException {
+    throws IOException, UnauthorizedException, ProgramNotFoundException {
     URL url = config.resolveURLV3(String.format("namespaces/%s/apps/%s/%s/%s/preferences",
-                                                namespace, application, programType, programId));
-=======
-    throws IOException, UnauthorizedException, ProgramNotFoundException {
-    URL url = config.resolveURLV3(String.format("configuration/preferences/namespaces/%s/apps/%s/%s/%s",
                                                 application.getNamespaceId(), application.getId(),
                                                 programType, programId));
->>>>>>> 5154bd33
     HttpResponse response = restClient.execute(HttpMethod.PUT, url, GSON.toJson(preferences), null,
                                                config.getAccessToken(), HttpURLConnection.HTTP_NOT_FOUND);
     if (response.getResponseCode() == HttpURLConnection.HTTP_NOT_FOUND) {
@@ -332,19 +275,12 @@
    * @throws UnauthorizedException if the request is not authorized successfully in the gateway server
    * @throws ProgramNotFoundException if the requested program is not found
    */
-<<<<<<< HEAD
-  public void deleteProgramPreferences(String namespace, String application, String programType, String programId)
-    throws IOException, UnAuthorizedAccessTokenException, ProgramNotFoundException {
-    URL url = config.resolveURLV3(String.format("namespaces/%s/apps/%s/%s/%s/preferences",
-                                                namespace, application, programType, programId));
-=======
   public void deleteProgramPreferences(Id.Application application, String programType, String programId)
     throws IOException, UnauthorizedException, ProgramNotFoundException {
 
-    URL url = config.resolveURLV3(String.format("configuration/preferences/namespaces/%s/apps/%s/%s/%s",
+    URL url = config.resolveURLV3(String.format("namespaces/%s/apps/%s/%s/%s/preferences",
                                                 application.getNamespaceId(), application.getId(),
                                                 programType, programId));
->>>>>>> 5154bd33
     HttpResponse response = restClient.execute(HttpMethod.DELETE, url, config.getAccessToken(),
                                                HttpURLConnection.HTTP_NOT_FOUND);
     if (response.getResponseCode() == HttpURLConnection.HTTP_NOT_FOUND) {
