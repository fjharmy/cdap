--- conflicted
+++ resolved
@@ -1,13 +1,9 @@
 {
   "cdap": {
-<<<<<<< HEAD
     "version": "4.1.0-1"
-=======
-    "version": "4.0.0-1"
   },
   "java": {
     "install_flavor": "openjdk",
     "jdk_version": 7
->>>>>>> bd3fbcda
   }
 }