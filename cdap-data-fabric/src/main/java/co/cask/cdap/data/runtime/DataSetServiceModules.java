/*
 * Copyright © 2014 Cask Data, Inc.
 *
 * Licensed under the Apache License, Version 2.0 (the "License"); you may not
 * use this file except in compliance with the License. You may obtain a copy of
 * the License at
 *
 * http://www.apache.org/licenses/LICENSE-2.0
 *
 * Unless required by applicable law or agreed to in writing, software
 * distributed under the License is distributed on an "AS IS" BASIS, WITHOUT
 * WARRANTIES OR CONDITIONS OF ANY KIND, either express or implied. See the
 * License for the specific language governing permissions and limitations under
 * the License.
 */

package co.cask.cdap.data.runtime;

import co.cask.cdap.api.dataset.module.DatasetDefinitionRegistry;
import co.cask.cdap.api.dataset.module.DatasetModule;
import co.cask.cdap.common.conf.Constants;
import co.cask.cdap.data2.datafabric.dataset.service.DatasetService;
import co.cask.cdap.data2.datafabric.dataset.service.executor.DatasetAdminOpHTTPHandler;
import co.cask.cdap.data2.datafabric.dataset.service.executor.DatasetAdminOpHTTPHandlerV2;
import co.cask.cdap.data2.datafabric.dataset.service.executor.DatasetOpExecutor;
import co.cask.cdap.data2.datafabric.dataset.service.executor.DatasetOpExecutorService;
import co.cask.cdap.data2.datafabric.dataset.service.executor.LocalDatasetOpExecutor;
import co.cask.cdap.data2.datafabric.dataset.service.executor.YarnDatasetOpExecutor;
import co.cask.cdap.data2.datafabric.dataset.service.mds.MDSDatasetsRegistry;
import co.cask.cdap.data2.dataset2.DatasetDefinitionRegistryFactory;
import co.cask.cdap.data2.dataset2.DatasetFramework;
import co.cask.cdap.data2.dataset2.DefaultDatasetDefinitionRegistry;
import co.cask.cdap.data2.dataset2.InMemoryDatasetFramework;
import co.cask.cdap.data2.dataset2.lib.file.FileSetModule;
import co.cask.cdap.data2.dataset2.lib.partitioned.PartitionedFileSetModule;
import co.cask.cdap.data2.dataset2.lib.partitioned.TimePartitionedFileSetModule;
import co.cask.cdap.data2.dataset2.lib.table.CoreDatasetsModule;
import co.cask.cdap.data2.dataset2.lib.table.ObjectMappedTableModule;
import co.cask.cdap.data2.dataset2.module.lib.hbase.HBaseMetricsTableModule;
import co.cask.cdap.data2.dataset2.module.lib.hbase.HBaseOrderedTableModule;
import co.cask.cdap.data2.dataset2.module.lib.inmemory.InMemoryMetricsTableModule;
import co.cask.cdap.data2.dataset2.module.lib.inmemory.InMemoryOrderedTableModule;
import co.cask.cdap.data2.dataset2.module.lib.leveldb.LevelDBMetricsTableModule;
import co.cask.cdap.data2.dataset2.module.lib.leveldb.LevelDBOrderedTableModule;
import co.cask.cdap.data2.metrics.DatasetMetricsReporter;
import co.cask.cdap.data2.metrics.HBaseDatasetMetricsReporter;
import co.cask.cdap.data2.metrics.LevelDBDatasetMetricsReporter;
import co.cask.cdap.gateway.handlers.CommonHandlers;
import co.cask.http.HttpHandler;
import com.google.common.collect.Maps;
import com.google.inject.Module;
import com.google.inject.PrivateModule;
import com.google.inject.Scopes;
import com.google.inject.Singleton;
import com.google.inject.TypeLiteral;
import com.google.inject.assistedinject.FactoryModuleBuilder;
import com.google.inject.multibindings.Multibinder;
import com.google.inject.name.Named;
import com.google.inject.name.Names;

import java.util.Map;

/**
 * Bindings for DataSet Service.
 */
public class DataSetServiceModules {
  public static final Map<String, DatasetModule> INMEMORY_DATASET_MODULES;

  static {
    INMEMORY_DATASET_MODULES = Maps.newLinkedHashMap();
    // NOTE: order is important due to dependencies between modules
    INMEMORY_DATASET_MODULES.put("orderedTable-memory", new InMemoryOrderedTableModule());
    INMEMORY_DATASET_MODULES.put("metricsTable-memory", new InMemoryMetricsTableModule());
    INMEMORY_DATASET_MODULES.put("core", new CoreDatasetsModule());
    INMEMORY_DATASET_MODULES.put("fileSet", new FileSetModule());
    INMEMORY_DATASET_MODULES.put("timePartitionedFileSet", new TimePartitionedFileSetModule());
    INMEMORY_DATASET_MODULES.put("partitionedFileSet", new PartitionedFileSetModule());
<<<<<<< HEAD
    INMEMORY_DATASET_MODULES.put("aclTable", new ACLTableModule());
    INMEMORY_DATASET_MODULES.put("objectMappedTable", new ObjectMappedTableModule());
=======
>>>>>>> 907b9e0a
  }

  public Module getInMemoryModule() {
    return new PrivateModule() {
      @Override
      protected void configure() {
        // NOTE: order is important due to dependencies between modules
        Map<String, DatasetModule> defaultModules = Maps.newLinkedHashMap();
        defaultModules.put("orderedTable-memory", new InMemoryOrderedTableModule());
        defaultModules.put("metricsTable-memory", new InMemoryMetricsTableModule());
        defaultModules.put("core", new CoreDatasetsModule());
        defaultModules.put("fileSet", new FileSetModule());
        defaultModules.put("timePartitionedFileSet", new TimePartitionedFileSetModule());
        defaultModules.put("partitionedFileSet", new PartitionedFileSetModule());
        defaultModules.put("objectMappedTable", new ObjectMappedTableModule());

        bind(new TypeLiteral<Map<String, ? extends DatasetModule>>() { })
          .annotatedWith(Names.named("defaultDatasetModules")).toInstance(defaultModules);

        install(new FactoryModuleBuilder()
                  .implement(DatasetDefinitionRegistry.class, DefaultDatasetDefinitionRegistry.class)
                  .build(DatasetDefinitionRegistryFactory.class));
        // NOTE: it is fine to use in-memory dataset manager for direct access to dataset MDS even in distributed mode
        //       as long as the data is durably persisted
        bind(DatasetFramework.class).annotatedWith(Names.named("datasetMDS")).to(InMemoryDatasetFramework.class);
        bind(MDSDatasetsRegistry.class).in(Singleton.class);
        bind(DatasetService.class);
        expose(DatasetService.class);

        Named datasetUserName = Names.named(Constants.Service.DATASET_EXECUTOR);
        Multibinder<HttpHandler> handlerBinder = Multibinder.newSetBinder(binder(), HttpHandler.class, datasetUserName);
        CommonHandlers.add(handlerBinder);
        handlerBinder.addBinding().to(DatasetAdminOpHTTPHandlerV2.class);
        handlerBinder.addBinding().to(DatasetAdminOpHTTPHandler.class);

        Multibinder.newSetBinder(binder(), DatasetMetricsReporter.class);

        bind(DatasetOpExecutorService.class).in(Scopes.SINGLETON);
        expose(DatasetOpExecutorService.class);

        bind(DatasetOpExecutor.class).to(LocalDatasetOpExecutor.class);
        expose(DatasetOpExecutor.class);
      }
    };

  }

  public Module getLocalModule() {
    return new PrivateModule() {
      @Override
      protected void configure() {
        // NOTE: order is important due to dependencies between modules
        Map<String, DatasetModule> defaultModules = Maps.newLinkedHashMap();
        defaultModules.put("orderedTable-leveldb", new LevelDBOrderedTableModule());
        defaultModules.put("metricsTable-leveldb", new LevelDBMetricsTableModule());
        defaultModules.put("core", new CoreDatasetsModule());
        defaultModules.put("fileSet", new FileSetModule());
        defaultModules.put("timePartitionedFileSet", new TimePartitionedFileSetModule());
        defaultModules.put("partitionedFileSet", new PartitionedFileSetModule());
<<<<<<< HEAD
        defaultModules.put("aclTable", new ACLTableModule());
        defaultModules.put("objectMappedTable", new ObjectMappedTableModule());
=======
>>>>>>> 907b9e0a

        bind(new TypeLiteral<Map<String, ? extends DatasetModule>>() { })
          .annotatedWith(Names.named("defaultDatasetModules")).toInstance(defaultModules);

        install(new FactoryModuleBuilder()
                  .implement(DatasetDefinitionRegistry.class, DefaultDatasetDefinitionRegistry.class)
                  .build(DatasetDefinitionRegistryFactory.class));
        // NOTE: it is fine to use in-memory dataset manager for direct access to dataset MDS even in distributed mode
        //       as long as the data is durably persisted
        bind(DatasetFramework.class).annotatedWith(Names.named("datasetMDS")).to(InMemoryDatasetFramework.class);
        bind(MDSDatasetsRegistry.class).in(Singleton.class);

        Multibinder.newSetBinder(binder(), DatasetMetricsReporter.class)
          .addBinding().to(LevelDBDatasetMetricsReporter.class);

        bind(DatasetService.class);
        expose(DatasetService.class);

        Named datasetUserName = Names.named(Constants.Service.DATASET_EXECUTOR);
        Multibinder<HttpHandler> handlerBinder = Multibinder.newSetBinder(binder(), HttpHandler.class, datasetUserName);
        CommonHandlers.add(handlerBinder);
        handlerBinder.addBinding().to(DatasetAdminOpHTTPHandlerV2.class);
        handlerBinder.addBinding().to(DatasetAdminOpHTTPHandler.class);

        bind(DatasetOpExecutorService.class).in(Scopes.SINGLETON);
        expose(DatasetOpExecutorService.class);

        bind(DatasetOpExecutor.class).to(LocalDatasetOpExecutor.class);
        expose(DatasetOpExecutor.class);
      }
    };

  }

  public Module getDistributedModule() {
    return new PrivateModule() {
      @Override
      protected void configure() {
        // NOTE: order is important due to dependencies between modules
        Map<String, DatasetModule> defaultModules = Maps.newLinkedHashMap();
        defaultModules.put("orderedTable-hbase", new HBaseOrderedTableModule());
        defaultModules.put("metricsTable-hbase", new HBaseMetricsTableModule());
        defaultModules.put("core", new CoreDatasetsModule());
        defaultModules.put("fileSet", new FileSetModule());
        defaultModules.put("timePartitionedFileSet", new TimePartitionedFileSetModule());
        defaultModules.put("partitionedFileSet", new PartitionedFileSetModule());
<<<<<<< HEAD
        defaultModules.put("aclTable", new ACLTableModule());
        defaultModules.put("objectMappedTable", new ObjectMappedTableModule());
=======
>>>>>>> 907b9e0a

        bind(new TypeLiteral<Map<String, ? extends DatasetModule>>() { })
          .annotatedWith(Names.named("defaultDatasetModules")).toInstance(defaultModules);

        install(new FactoryModuleBuilder()
                  .implement(DatasetDefinitionRegistry.class, DefaultDatasetDefinitionRegistry.class)
                  .build(DatasetDefinitionRegistryFactory.class));
        // NOTE: it is fine to use in-memory dataset manager for direct access to dataset MDS even in distributed mode
        //       as long as the data is durably persisted
        bind(DatasetFramework.class).annotatedWith(Names.named("datasetMDS")).to(InMemoryDatasetFramework.class);
        bind(MDSDatasetsRegistry.class).in(Singleton.class);

        Multibinder.newSetBinder(binder(), DatasetMetricsReporter.class)
          .addBinding().to(HBaseDatasetMetricsReporter.class);

        // NOTE: this cannot be a singleton, because MasterServiceMain needs to obtain a new instance
        //       every time it becomes leader and starts a dataset service.
        bind(DatasetService.class);
        expose(DatasetService.class);

        Named datasetUserName = Names.named(Constants.Service.DATASET_EXECUTOR);
        Multibinder<HttpHandler> handlerBinder = Multibinder.newSetBinder(binder(), HttpHandler.class, datasetUserName);
        CommonHandlers.add(handlerBinder);
        handlerBinder.addBinding().to(DatasetAdminOpHTTPHandlerV2.class);
        handlerBinder.addBinding().to(DatasetAdminOpHTTPHandler.class);

        bind(DatasetOpExecutorService.class).in(Scopes.SINGLETON);
        expose(DatasetOpExecutorService.class);

        bind(DatasetOpExecutor.class).to(YarnDatasetOpExecutor.class);
        expose(DatasetOpExecutor.class);
      }
    };
  }
}<|MERGE_RESOLUTION|>--- conflicted
+++ resolved
@@ -75,11 +75,7 @@
     INMEMORY_DATASET_MODULES.put("fileSet", new FileSetModule());
     INMEMORY_DATASET_MODULES.put("timePartitionedFileSet", new TimePartitionedFileSetModule());
     INMEMORY_DATASET_MODULES.put("partitionedFileSet", new PartitionedFileSetModule());
-<<<<<<< HEAD
-    INMEMORY_DATASET_MODULES.put("aclTable", new ACLTableModule());
     INMEMORY_DATASET_MODULES.put("objectMappedTable", new ObjectMappedTableModule());
-=======
->>>>>>> 907b9e0a
   }
 
   public Module getInMemoryModule() {
@@ -139,11 +135,7 @@
         defaultModules.put("fileSet", new FileSetModule());
         defaultModules.put("timePartitionedFileSet", new TimePartitionedFileSetModule());
         defaultModules.put("partitionedFileSet", new PartitionedFileSetModule());
-<<<<<<< HEAD
-        defaultModules.put("aclTable", new ACLTableModule());
         defaultModules.put("objectMappedTable", new ObjectMappedTableModule());
-=======
->>>>>>> 907b9e0a
 
         bind(new TypeLiteral<Map<String, ? extends DatasetModule>>() { })
           .annotatedWith(Names.named("defaultDatasetModules")).toInstance(defaultModules);
@@ -190,11 +182,7 @@
         defaultModules.put("fileSet", new FileSetModule());
         defaultModules.put("timePartitionedFileSet", new TimePartitionedFileSetModule());
         defaultModules.put("partitionedFileSet", new PartitionedFileSetModule());
-<<<<<<< HEAD
-        defaultModules.put("aclTable", new ACLTableModule());
         defaultModules.put("objectMappedTable", new ObjectMappedTableModule());
-=======
->>>>>>> 907b9e0a
 
         bind(new TypeLiteral<Map<String, ? extends DatasetModule>>() { })
           .annotatedWith(Names.named("defaultDatasetModules")).toInstance(defaultModules);
