apply plugin: 'continuuity'

/**
 * Add continuuity plugin to the classpath.
 */
buildscript {
   apply from: 'continuuity.gradle'
}

test {
	testLogging.showStandardStreams = false
	jvmArgs '-Xmx512m'
	
	onOutput { descriptor, event ->
//		logger.lifecycle("Test: " + descriptor + " produced standard out/err: " + event.message)
	}
}

dependencies {
    /// Internal dependencies.
    if(multiModule)
    {
        compile project(":common")
        compile project(":overlord")
    }
    else
    {
        compile group: 'com.continuuity', name: 'common', version: '0.1.0-SNAPSHOT'
<<<<<<< HEAD
        compile group: 'com.continuuity', name: 'overlord',
                version: '0.1.0-SNAPSHOT'
=======
        compile group: 'com.continuuity', name: 'overlord', version: '0.1.0-SNAPSHOT'
>>>>>>> 01342966
    }
    // Self dependencies.
    compile sourceSets.api.output
    
    /// External dependencies.
    compile('org.apache.hbase:hbase:0.94.1.continuuity') { exclude module: 'junit' }
    testCompile('org.apache.hbase:hbase:0.94.1.continuuity:tests') { exclude module: 'junit' }
    testCompile('org.apache.hadoop:hadoop-minicluster:2.0.0-alpha')
    compile group: 'hsqldb', name: 'hsqldb', version: '1.8.0.10'
    testCompile group: 'hsqldb', name: 'hsqldb', version: '1.8.0.10'
    apiCompile group: 'com.google.guava', name: 'guava', version: '11.+'
}

/**
 * Exclude any config xml from jar task
 */
jar.exclude '*.xml'

artifacts {
  archives apiJavadocJar
  archives apiJar
}<|MERGE_RESOLUTION|>--- conflicted
+++ resolved
@@ -26,12 +26,7 @@
     else
     {
         compile group: 'com.continuuity', name: 'common', version: '0.1.0-SNAPSHOT'
-<<<<<<< HEAD
-        compile group: 'com.continuuity', name: 'overlord',
-                version: '0.1.0-SNAPSHOT'
-=======
         compile group: 'com.continuuity', name: 'overlord', version: '0.1.0-SNAPSHOT'
->>>>>>> 01342966
     }
     // Self dependencies.
     compile sourceSets.api.output
