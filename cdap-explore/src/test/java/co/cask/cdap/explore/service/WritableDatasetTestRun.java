/*
 * Copyright © 2014 Cask Data, Inc.
 *
 * Licensed under the Apache License, Version 2.0 (the "License"); you may not
 * use this file except in compliance with the License. You may obtain a copy of
 * the License at
 *
 * http://www.apache.org/licenses/LICENSE-2.0
 *
 * Unless required by applicable law or agreed to in writing, software
 * distributed under the License is distributed on an "AS IS" BASIS, WITHOUT
 * WARRANTIES OR CONDITIONS OF ANY KIND, either express or implied. See the
 * License for the specific language governing permissions and limitations under
 * the License.
 */

package co.cask.cdap.explore.service;

import co.cask.cdap.api.dataset.DatasetDefinition;
import co.cask.cdap.api.dataset.DatasetProperties;
import co.cask.cdap.explore.client.ExploreExecutionResult;
import co.cask.cdap.explore.service.datasets.KeyExtendedStructValueTableDefinition;
import co.cask.cdap.explore.service.datasets.KeyStructValueTableDefinition;
import co.cask.cdap.explore.service.datasets.KeyValueTableDefinition;
import co.cask.cdap.explore.service.datasets.WritableKeyStructValueTableDefinition;
import co.cask.cdap.proto.Id;
import co.cask.cdap.test.XSlowTests;
import co.cask.tephra.Transaction;
import com.google.common.collect.ImmutableList;
import com.google.common.collect.Lists;
import com.google.common.util.concurrent.ListenableFuture;
import org.junit.AfterClass;
import org.junit.Assert;
import org.junit.BeforeClass;
import org.junit.Test;
import org.junit.experimental.categories.Category;

import java.io.File;
import java.net.URL;
import java.util.List;
import java.util.concurrent.TimeUnit;

/**
 *
 */
@Category(XSlowTests.class)
public class WritableDatasetTestRun extends BaseHiveExploreServiceTest {

  private static final Id.DatasetModule keyExtendedStructValueTable =
    Id.DatasetModule.from(NAMESPACE_ID, "keyExtendedStructValueTable");
  private static final Id.DatasetModule kvTable = Id.DatasetModule.from(NAMESPACE_ID, "kvTable");
  private static final Id.DatasetModule writableKeyStructValueTable =
    Id.DatasetModule.from(NAMESPACE_ID, "writableKeyStructValueTable");
<<<<<<< HEAD
  private static final Id.DatasetInstance extendedTable = Id.DatasetInstance.from(NAMESPACE_ID, "extended_table");
  private static final Id.DatasetInstance simpleTable = Id.DatasetInstance.from(NAMESPACE_ID, "simple_table");
  private static final String extendedTableHiveName = getDatasetHiveName(extendedTable);
  private static final String simpleTableHiveName = getDatasetHiveName(simpleTable);
=======

  private static final String simpleTableName = "simple_table";
  private static final String otherSimpleTableName = "simple_table";
  private static final String extendedTableName = "extended_table";
  private static final Id.DatasetInstance extendedTable = Id.DatasetInstance.from(NAMESPACE_ID, extendedTableName);
  private static final Id.DatasetInstance simpleTable = Id.DatasetInstance.from(NAMESPACE_ID, simpleTableName);
  private static final Id.DatasetModule otherKvTable = Id.DatasetModule.from(OTHER_NAMESPACE_ID, "kvTable");
  private static final Id.DatasetInstance otherSimpleTable =
    Id.DatasetInstance.from(OTHER_NAMESPACE_ID, otherSimpleTableName);
>>>>>>> d4694f1b

  @BeforeClass
  public static void start() throws Exception {
    initialize();

    waitForCompletionStatus(exploreService.createNamespace(OTHER_NAMESPACE_ID), 200, TimeUnit.MILLISECONDS, 200);

    datasetFramework.addModule(KEY_STRUCT_VALUE, new KeyStructValueTableDefinition.KeyStructValueTableModule());
    datasetFramework.addModule(OTHER_KEY_STRUCT_VALUE, new KeyStructValueTableDefinition.KeyStructValueTableModule());
  }

  private static void initKeyValueTable(Id.DatasetInstance datasetInstanceId, boolean addData) throws Exception {
    // Performing admin operations to create dataset instance
    datasetFramework.addInstance("keyStructValueTable", datasetInstanceId, DatasetProperties.EMPTY);
    if (!addData) {
      return;
    }

    // Accessing dataset instance to perform data operations
    KeyStructValueTableDefinition.KeyStructValueTable table =
      datasetFramework.getDataset(datasetInstanceId, DatasetDefinition.NO_ARGUMENTS, null);
    Assert.assertNotNull(table);

    Transaction tx = transactionManager.startShort(100);
    table.startTx(tx);

    KeyStructValueTableDefinition.KeyValue.Value value1 =
      new KeyStructValueTableDefinition.KeyValue.Value("first", Lists.newArrayList(1, 2, 3, 4, 5));
    KeyStructValueTableDefinition.KeyValue.Value value2 =
      new KeyStructValueTableDefinition.KeyValue.Value("two", Lists.newArrayList(10, 11, 12, 13, 14));
    table.put("1", value1);
    table.put("2", value2);
    Assert.assertEquals(value1, table.get("1"));

    Assert.assertTrue(table.commitTx());

    transactionManager.canCommit(tx, table.getTxChanges());
    transactionManager.commit(tx);

    table.postTxCommit();
  }

  @AfterClass
  public static void stop() throws Exception {
    waitForCompletionStatus(exploreService.deleteNamespace(OTHER_NAMESPACE_ID), 200, TimeUnit.MILLISECONDS, 200);
    datasetFramework.deleteModule(KEY_STRUCT_VALUE);
    datasetFramework.deleteModule(OTHER_KEY_STRUCT_VALUE);
  }

  @Test
  public void writeIntoItselfTest() throws Exception {
    try {
      initKeyValueTable(MY_TABLE, true);
      ListenableFuture<ExploreExecutionResult> future =
        exploreClient.submit(NAMESPACE_ID, String.format("insert into table %s select * from %s",
<<<<<<< HEAD
                                                         MY_TABLE_HIVE_NAME, MY_TABLE_HIVE_NAME));
=======
                                                         MY_TABLE_NAME, MY_TABLE_NAME));
>>>>>>> d4694f1b
      ExploreExecutionResult result = future.get();
      result.close();

      // Assert the values have been inserted into the dataset
      KeyStructValueTableDefinition.KeyStructValueTable table =
        datasetFramework.getDataset(MY_TABLE, DatasetDefinition.NO_ARGUMENTS, null);
      Assert.assertNotNull(table);
      Transaction tx = transactionManager.startShort(100);
      table.startTx(tx);

      Assert.assertEquals(new KeyStructValueTableDefinition.KeyValue.Value("first", Lists.newArrayList(1, 2, 3, 4, 5)),
                          table.get("1_2"));
      Assert.assertEquals(new KeyStructValueTableDefinition.KeyValue.Value("two",
                                                                           Lists.newArrayList(10, 11, 12, 13, 14)),
                          table.get("2_2"));

      Assert.assertTrue(table.commitTx());
      transactionManager.canCommit(tx, table.getTxChanges());
      transactionManager.commit(tx);
      table.postTxCommit();

      // Make sure Hive also sees those values
<<<<<<< HEAD
      result = exploreClient.submit(NAMESPACE_ID, "select * from " + MY_TABLE_HIVE_NAME).get();
=======
      result = exploreClient.submit(NAMESPACE_ID, "select * from " + MY_TABLE_NAME).get();
>>>>>>> d4694f1b
      Assert.assertEquals("1", result.next().getColumns().get(0).toString());
      Assert.assertEquals("1_2", result.next().getColumns().get(0).toString());
      Assert.assertEquals("2", result.next().getColumns().get(0).toString());
      Assert.assertEquals("2_2", result.next().getColumns().get(0).toString());
      Assert.assertFalse(result.hasNext());
      result.close();
    } finally {
      datasetFramework.deleteInstance(MY_TABLE);
    }
  }

  @Test
  public void testTablesWithSpecialChars() throws Exception {
    // '.' are replaced with "_" in hive, so create a dataset with . in name.
    Id.DatasetInstance myTable1 = Id.DatasetInstance.from(NAMESPACE_ID, "dot.table");
    // '_' are replaced with "_" in hive, so create a dataset with . in name.
    Id.DatasetInstance myTable2 = Id.DatasetInstance.from(NAMESPACE_ID, "hyphen-table");
    try {
      initKeyValueTable(myTable1, true);
      initKeyValueTable(myTable2, true);

      ExploreExecutionResult result = exploreClient.submit(NAMESPACE_ID, "select * from dataset_dot_table").get();

      Assert.assertEquals("1", result.next().getColumns().get(0).toString());
      result.close();

      result = exploreClient.submit(NAMESPACE_ID, "select * from dataset_hyphen_table").get();
      Assert.assertEquals("1", result.next().getColumns().get(0).toString());
      result.close();

    } finally {
      datasetFramework.deleteInstance(myTable1);
      datasetFramework.deleteInstance(myTable2);
    }
  }

  @Test
  public void writeIntoOtherDatasetTest() throws Exception {

    datasetFramework.addModule(keyExtendedStructValueTable,
                               new KeyExtendedStructValueTableDefinition.KeyExtendedStructValueTableModule());
    datasetFramework.addInstance("keyExtendedStructValueTable", extendedTable, DatasetProperties.EMPTY);
    try {
      initKeyValueTable(MY_TABLE, true);
      // Accessing dataset instance to perform data operations
      KeyExtendedStructValueTableDefinition.KeyExtendedStructValueTable table =
        datasetFramework.getDataset(extendedTable, DatasetDefinition.NO_ARGUMENTS, null);
      Assert.assertNotNull(table);

      Transaction tx1 = transactionManager.startShort(100);
      table.startTx(tx1);

      KeyExtendedStructValueTableDefinition.KeyExtendedValue value1 =
        new KeyExtendedStructValueTableDefinition.KeyExtendedValue(
          "10",
          new KeyStructValueTableDefinition.KeyValue.Value("ten", Lists.newArrayList(10, 11, 12)),
          20);
      table.put("10", value1);
      Assert.assertEquals(value1, table.get("10"));

      Assert.assertTrue(table.commitTx());
      transactionManager.canCommit(tx1, table.getTxChanges());
      transactionManager.commit(tx1);
      table.postTxCommit();

<<<<<<< HEAD
      ListenableFuture<ExploreExecutionResult> future =
        exploreClient.submit(NAMESPACE_ID, String.format("insert into table %s select key,value from %s",
                                                         MY_TABLE_HIVE_NAME, extendedTableHiveName));
=======
      String query = String.format("insert into table %s select key,value from %s",
                                   MY_TABLE_NAME, extendedTableName);
      ListenableFuture<ExploreExecutionResult> future = exploreClient.submit(NAMESPACE_ID, query);
>>>>>>> d4694f1b
      ExploreExecutionResult result = future.get();
      result.close();

      result = exploreClient.submit(NAMESPACE_ID, "select * from " + MY_TABLE_HIVE_NAME).get();
      Assert.assertEquals("1", result.next().getColumns().get(0).toString());
      Assert.assertEquals("10_2", result.next().getColumns().get(0).toString());
      Assert.assertEquals("2", result.next().getColumns().get(0).toString());
      Assert.assertFalse(result.hasNext());
      result.close();

      // Test insert overwrite
<<<<<<< HEAD
      result = exploreClient.submit(NAMESPACE_ID, String.format("insert overwrite table %s select key,value from %s",
                                                                MY_TABLE_HIVE_NAME, extendedTableHiveName)).get();
      result.close();
      result = exploreClient.submit(NAMESPACE_ID, "select * from " + MY_TABLE_HIVE_NAME).get();
=======
      query = String.format("insert overwrite table %s select key,value from %s", MY_TABLE_NAME, extendedTableName);
      result = exploreClient.submit(NAMESPACE_ID,
                                    query).get();
      result.close();
      result = exploreClient.submit(NAMESPACE_ID, "select * from " + MY_TABLE_NAME).get();
>>>>>>> d4694f1b
      result.hasNext();

    } finally {
      datasetFramework.deleteInstance(MY_TABLE);
      datasetFramework.deleteInstance(extendedTable);
      datasetFramework.deleteModule(keyExtendedStructValueTable);
    }
  }

  @Test
  public void writeIntoNonScannableDataset() throws Exception {
    Id.DatasetInstance writableTable = Id.DatasetInstance.from(NAMESPACE_ID, "writable_table");
    String writableTableHiveName = getDatasetHiveName(writableTable);
    datasetFramework.addModule(keyExtendedStructValueTable,
                               new KeyExtendedStructValueTableDefinition.KeyExtendedStructValueTableModule());
    datasetFramework.addInstance("keyExtendedStructValueTable", extendedTable, DatasetProperties.EMPTY);

    datasetFramework.addModule(writableKeyStructValueTable,
                               new WritableKeyStructValueTableDefinition.KeyStructValueTableModule());
    datasetFramework.addInstance("writableKeyStructValueTable", writableTable, DatasetProperties.EMPTY);
    try {
      // Accessing dataset instance to perform data operations
      KeyExtendedStructValueTableDefinition.KeyExtendedStructValueTable table =
        datasetFramework.getDataset(extendedTable, DatasetDefinition.NO_ARGUMENTS, null);
      Assert.assertNotNull(table);

      Transaction tx1 = transactionManager.startShort(100);
      table.startTx(tx1);

      KeyExtendedStructValueTableDefinition.KeyExtendedValue value1 =
        new KeyExtendedStructValueTableDefinition.KeyExtendedValue(
          "10",
          new KeyStructValueTableDefinition.KeyValue.Value("ten", Lists.newArrayList(10, 11, 12)),
          20);
      table.put("10", value1);
      Assert.assertEquals(value1, table.get("10"));

      Assert.assertTrue(table.commitTx());
      transactionManager.canCommit(tx1, table.getTxChanges());
      transactionManager.commit(tx1);
      table.postTxCommit();

<<<<<<< HEAD
      ListenableFuture<ExploreExecutionResult> future =
        exploreClient.submit(NAMESPACE_ID, String.format("insert into table %s select key,value from %s",
                                                         writableTableHiveName, extendedTableHiveName));
=======
      String query = "insert into table writable_table select key,value from " + extendedTableName;
      ListenableFuture<ExploreExecutionResult> future = exploreClient.submit(NAMESPACE_ID, query);
>>>>>>> d4694f1b
      ExploreExecutionResult result = future.get();
      result.close();

      KeyStructValueTableDefinition.KeyStructValueTable table2 =
        datasetFramework.getDataset(writableTable, DatasetDefinition.NO_ARGUMENTS, null);
      Assert.assertNotNull(table);
      Transaction tx = transactionManager.startShort(100);
      table2.startTx(tx);

      Assert.assertEquals(new KeyStructValueTableDefinition.KeyValue.Value("ten", Lists.newArrayList(10, 11, 12)),
                          table2.get("10_2"));

      Assert.assertTrue(table.commitTx());
      transactionManager.canCommit(tx, table.getTxChanges());
      transactionManager.commit(tx);
      table.postTxCommit();

    } finally {
      datasetFramework.deleteInstance(writableTable);
      datasetFramework.deleteInstance(extendedTable);
      datasetFramework.deleteModule(writableKeyStructValueTable);
      datasetFramework.deleteModule(keyExtendedStructValueTable);
    }
  }

  @Test
  public void multipleInsertsTest() throws Exception {
    Id.DatasetInstance myTable1 = Id.DatasetInstance.from(NAMESPACE_ID, "my_table_1");
    Id.DatasetInstance myTable2 = Id.DatasetInstance.from(NAMESPACE_ID, "my_table_2");
    Id.DatasetInstance myTable3 = Id.DatasetInstance.from(NAMESPACE_ID, "my_table_3");
    String myTable1HiveName = getDatasetHiveName(myTable1);
    String myTable2HiveName = getDatasetHiveName(myTable2);
    String myTable3HiveName = getDatasetHiveName(myTable3);
    try {
      initKeyValueTable(MY_TABLE, true);
      initKeyValueTable(myTable1, false);
      initKeyValueTable(myTable2, false);
      initKeyValueTable(myTable3, false);
<<<<<<< HEAD
      ListenableFuture<ExploreExecutionResult> future =
        exploreClient.submit(NAMESPACE_ID, String.format("from %s insert into table %s select * where key='1' " +
                                                           "insert into table %s select * where key='2' " +
                                                           "insert into table %s select *",
                                                         MY_TABLE_HIVE_NAME, myTable1HiveName,
                                                         myTable2HiveName, myTable3HiveName));
=======
      String query = String.format("from %s insert into table my_table_1 select * where key='1' " +
                                     "insert into table my_table_2 select * where key='2'" +
                                     "insert into table my_table_3 select *", MY_TABLE_NAME);
      ListenableFuture<ExploreExecutionResult> future = exploreClient.submit(NAMESPACE_ID, query);
>>>>>>> d4694f1b
      ExploreExecutionResult result = future.get();
      result.close();

      result = exploreClient.submit(NAMESPACE_ID, "select * from " + myTable2HiveName).get();
      Assert.assertEquals("2_2", result.next().getColumns().get(0).toString());
      Assert.assertFalse(result.hasNext());
      result.close();

      result = exploreClient.submit(NAMESPACE_ID, "select * from " + myTable1HiveName).get();
      Assert.assertEquals("1_2", result.next().getColumns().get(0).toString());
      Assert.assertFalse(result.hasNext());
      result.close();

      result = exploreClient.submit(NAMESPACE_ID, "select * from " + myTable3HiveName).get();
      Assert.assertEquals("1_2", result.next().getColumns().get(0).toString());
      Assert.assertEquals("2_2", result.next().getColumns().get(0).toString());
      Assert.assertFalse(result.hasNext());
      result.close();
    } finally {
      datasetFramework.deleteInstance(MY_TABLE);
      datasetFramework.deleteInstance(myTable1);
      datasetFramework.deleteInstance(myTable2);
      datasetFramework.deleteInstance(myTable3);
    }
  }

  @Test
  public void writeFromNativeTableIntoDatasetTest() throws Exception {

    datasetFramework.addModule(kvTable, new KeyValueTableDefinition.KeyValueTableModule());
    datasetFramework.addInstance("kvTable", simpleTable, DatasetProperties.EMPTY);
    try {
      URL loadFileUrl = getClass().getResource("/test_table.dat");
      Assert.assertNotNull(loadFileUrl);

      exploreClient.submit(NAMESPACE_ID,
                           "create table test (first INT, second STRING) ROW FORMAT " +
                             "DELIMITED FIELDS TERMINATED BY '\\t'").get().close();
      exploreClient.submit(NAMESPACE_ID,
                           "LOAD DATA LOCAL INPATH '" + new File(loadFileUrl.toURI()).getAbsolutePath() +
                             "' INTO TABLE test").get().close();

      exploreClient.submit(NAMESPACE_ID,
                           "insert into table " + simpleTableHiveName + " select * from test").get().close();

<<<<<<< HEAD
      ExploreExecutionResult result = exploreClient.submit(NAMESPACE_ID, "select * from " + simpleTableHiveName).get();
      Assert.assertEquals(ImmutableList.of(1, "one"), result.next().getColumns());
      Assert.assertEquals(ImmutableList.of(2, "two"), result.next().getColumns());
      Assert.assertEquals(ImmutableList.of(3, "three"), result.next().getColumns());
      Assert.assertEquals(ImmutableList.of(4, "four"), result.next().getColumns());
      Assert.assertEquals(ImmutableList.of(5, "five"), result.next().getColumns());
      Assert.assertFalse(result.hasNext());
      result.close();
=======
      assertSelectAll(NAMESPACE_ID, "simple_table", ImmutableList.<List<Object>>of(
        ImmutableList.<Object>of(1, "one"),
        ImmutableList.<Object>of(2, "two"),
        ImmutableList.<Object>of(3, "three"),
        ImmutableList.<Object>of(4, "four"),
        ImmutableList.<Object>of(5, "five")
      ));
>>>>>>> d4694f1b

    } finally {
      exploreClient.submit(NAMESPACE_ID, "drop table if exists test").get().close();
      datasetFramework.deleteInstance(simpleTable);
      datasetFramework.deleteModule(kvTable);
    }
  }

  @Test
  public void writeFromDatasetIntoNativeTableTest() throws Exception {

    datasetFramework.addModule(kvTable, new KeyValueTableDefinition.KeyValueTableModule());
    datasetFramework.addInstance("kvTable", simpleTable, DatasetProperties.EMPTY);
    try {
      exploreClient.submit(NAMESPACE_ID, "create table test (first INT, second STRING) ROW FORMAT " +
                             "DELIMITED FIELDS TERMINATED BY '\\t'").get().close();

      // Accessing dataset instance to perform data operations
      KeyValueTableDefinition.KeyValueTable table =
        datasetFramework.getDataset(simpleTable, DatasetDefinition.NO_ARGUMENTS, null);
      Assert.assertNotNull(table);

      Transaction tx1 = transactionManager.startShort(100);
      table.startTx(tx1);

      table.put(10, "ten");
      Assert.assertEquals("ten", table.get(10));

      Assert.assertTrue(table.commitTx());
      transactionManager.canCommit(tx1, table.getTxChanges());
      transactionManager.commit(tx1);
      table.postTxCommit();

<<<<<<< HEAD
      exploreClient.submit(NAMESPACE_ID, "insert into table test select * from " + simpleTableHiveName).get().close();
=======
      exploreClient.submit(NAMESPACE_ID, "insert into table test select * from " + simpleTableName).get().close();
>>>>>>> d4694f1b

      assertSelectAll(NAMESPACE_ID, "test", ImmutableList.<List<Object>>of(
        ImmutableList.<Object>of(10, "ten")
      ));

    } finally {
      exploreClient.submit(NAMESPACE_ID, "drop table if exists test").get().close();
      datasetFramework.deleteInstance(simpleTable);
      datasetFramework.deleteModule(kvTable);
    }
  }

  @Test
  public void writeFromAnotherNamespace() throws Exception {
    datasetFramework.addModule(kvTable, new KeyValueTableDefinition.KeyValueTableModule());
    datasetFramework.addInstance("kvTable", simpleTable, DatasetProperties.EMPTY);

    datasetFramework.addModule(otherKvTable, new KeyValueTableDefinition.KeyValueTableModule());
    datasetFramework.addInstance("kvTable", otherSimpleTable, DatasetProperties.EMPTY);

    try {

      ExploreExecutionResult result = exploreClient.submit(OTHER_NAMESPACE_ID,
                                                           "select * from " + simpleTableName).get();
      Assert.assertFalse(result.hasNext());

      // Accessing dataset instance to perform data operations
      KeyValueTableDefinition.KeyValueTable table =
        datasetFramework.getDataset(simpleTable, DatasetDefinition.NO_ARGUMENTS, null);
      Assert.assertNotNull(table);

      Transaction tx = transactionManager.startShort(100);
      table.startTx(tx);

      table.put(1, "one");

      Assert.assertTrue(table.commitTx());
      transactionManager.canCommit(tx, table.getTxChanges());
      transactionManager.commit(tx);
      table.postTxCommit();

      String query = String.format("insert into table %s select * from cdap_namespace.%s",
                                   otherSimpleTableName, simpleTableName);
      exploreClient.submit(OTHER_NAMESPACE_ID, query).get().close();

      assertSelectAll(NAMESPACE_ID, simpleTableName, ImmutableList.<List<Object>>of(
        ImmutableList.<Object>of(1, "one")
      ));

      // Write into otherSimpleTable and assert that it doesn't show up in queries over simpleTable
      table = datasetFramework.getDataset(otherSimpleTable, DatasetDefinition.NO_ARGUMENTS, null);
      Assert.assertNotNull(table);

      tx = transactionManager.startShort(100);
      table.startTx(tx);

      table.put(2, "two");

      Assert.assertTrue(table.commitTx());
      transactionManager.canCommit(tx, table.getTxChanges());
      transactionManager.commit(tx);
      table.postTxCommit();

      assertSelectAll(OTHER_NAMESPACE_ID, otherSimpleTableName, ImmutableList.<List<Object>>of(
        ImmutableList.<Object>of(1, "one"),
        ImmutableList.<Object>of(2, "two")
      ));

      assertSelectAll(NAMESPACE_ID, simpleTableName, ImmutableList.<List<Object>>of(
        ImmutableList.<Object>of(1, "one")
      ));

    } finally {
      datasetFramework.deleteInstance(simpleTable);
      datasetFramework.deleteInstance(otherSimpleTable);
      datasetFramework.deleteModule(kvTable);
      datasetFramework.deleteModule(otherKvTable);
    }
  }

  private void assertSelectAll(Id.Namespace namespace, String table,
                               List<List<Object>> expectedResults) throws Exception {
    ExploreExecutionResult result = exploreClient.submit(namespace, "select * from " + table).get();
    for (List<Object> expectedResult : expectedResults) {
      Assert.assertEquals(expectedResult, result.next().getColumns());
    }
    Assert.assertFalse(result.hasNext());
    result.close();
  }

  // TODO test insert overwrite table: overwrite is the same as into
  // TODO test trying to write with incompatible types
}<|MERGE_RESOLUTION|>--- conflicted
+++ resolved
@@ -51,22 +51,15 @@
   private static final Id.DatasetModule kvTable = Id.DatasetModule.from(NAMESPACE_ID, "kvTable");
   private static final Id.DatasetModule writableKeyStructValueTable =
     Id.DatasetModule.from(NAMESPACE_ID, "writableKeyStructValueTable");
-<<<<<<< HEAD
+
   private static final Id.DatasetInstance extendedTable = Id.DatasetInstance.from(NAMESPACE_ID, "extended_table");
   private static final Id.DatasetInstance simpleTable = Id.DatasetInstance.from(NAMESPACE_ID, "simple_table");
-  private static final String extendedTableHiveName = getDatasetHiveName(extendedTable);
-  private static final String simpleTableHiveName = getDatasetHiveName(simpleTable);
-=======
-
-  private static final String simpleTableName = "simple_table";
-  private static final String otherSimpleTableName = "simple_table";
-  private static final String extendedTableName = "extended_table";
-  private static final Id.DatasetInstance extendedTable = Id.DatasetInstance.from(NAMESPACE_ID, extendedTableName);
-  private static final Id.DatasetInstance simpleTable = Id.DatasetInstance.from(NAMESPACE_ID, simpleTableName);
   private static final Id.DatasetModule otherKvTable = Id.DatasetModule.from(OTHER_NAMESPACE_ID, "kvTable");
   private static final Id.DatasetInstance otherSimpleTable =
-    Id.DatasetInstance.from(OTHER_NAMESPACE_ID, otherSimpleTableName);
->>>>>>> d4694f1b
+    Id.DatasetInstance.from(OTHER_NAMESPACE_ID, "simple_table");
+  private static final String simpleTableName = getDatasetHiveName(simpleTable);
+  private static final String otherSimpleTableName = getDatasetHiveName(otherSimpleTable);
+  private static final String extendedTableName = getDatasetHiveName(extendedTable);
 
   @BeforeClass
   public static void start() throws Exception {
@@ -122,11 +115,7 @@
       initKeyValueTable(MY_TABLE, true);
       ListenableFuture<ExploreExecutionResult> future =
         exploreClient.submit(NAMESPACE_ID, String.format("insert into table %s select * from %s",
-<<<<<<< HEAD
-                                                         MY_TABLE_HIVE_NAME, MY_TABLE_HIVE_NAME));
-=======
                                                          MY_TABLE_NAME, MY_TABLE_NAME));
->>>>>>> d4694f1b
       ExploreExecutionResult result = future.get();
       result.close();
 
@@ -149,11 +138,7 @@
       table.postTxCommit();
 
       // Make sure Hive also sees those values
-<<<<<<< HEAD
-      result = exploreClient.submit(NAMESPACE_ID, "select * from " + MY_TABLE_HIVE_NAME).get();
-=======
       result = exploreClient.submit(NAMESPACE_ID, "select * from " + MY_TABLE_NAME).get();
->>>>>>> d4694f1b
       Assert.assertEquals("1", result.next().getColumns().get(0).toString());
       Assert.assertEquals("1_2", result.next().getColumns().get(0).toString());
       Assert.assertEquals("2", result.next().getColumns().get(0).toString());
@@ -219,19 +204,13 @@
       transactionManager.commit(tx1);
       table.postTxCommit();
 
-<<<<<<< HEAD
-      ListenableFuture<ExploreExecutionResult> future =
-        exploreClient.submit(NAMESPACE_ID, String.format("insert into table %s select key,value from %s",
-                                                         MY_TABLE_HIVE_NAME, extendedTableHiveName));
-=======
       String query = String.format("insert into table %s select key,value from %s",
                                    MY_TABLE_NAME, extendedTableName);
       ListenableFuture<ExploreExecutionResult> future = exploreClient.submit(NAMESPACE_ID, query);
->>>>>>> d4694f1b
       ExploreExecutionResult result = future.get();
       result.close();
 
-      result = exploreClient.submit(NAMESPACE_ID, "select * from " + MY_TABLE_HIVE_NAME).get();
+      result = exploreClient.submit(NAMESPACE_ID, "select * from " + MY_TABLE_NAME).get();
       Assert.assertEquals("1", result.next().getColumns().get(0).toString());
       Assert.assertEquals("10_2", result.next().getColumns().get(0).toString());
       Assert.assertEquals("2", result.next().getColumns().get(0).toString());
@@ -239,18 +218,11 @@
       result.close();
 
       // Test insert overwrite
-<<<<<<< HEAD
-      result = exploreClient.submit(NAMESPACE_ID, String.format("insert overwrite table %s select key,value from %s",
-                                                                MY_TABLE_HIVE_NAME, extendedTableHiveName)).get();
-      result.close();
-      result = exploreClient.submit(NAMESPACE_ID, "select * from " + MY_TABLE_HIVE_NAME).get();
-=======
       query = String.format("insert overwrite table %s select key,value from %s", MY_TABLE_NAME, extendedTableName);
       result = exploreClient.submit(NAMESPACE_ID,
                                     query).get();
       result.close();
       result = exploreClient.submit(NAMESPACE_ID, "select * from " + MY_TABLE_NAME).get();
->>>>>>> d4694f1b
       result.hasNext();
 
     } finally {
@@ -263,7 +235,7 @@
   @Test
   public void writeIntoNonScannableDataset() throws Exception {
     Id.DatasetInstance writableTable = Id.DatasetInstance.from(NAMESPACE_ID, "writable_table");
-    String writableTableHiveName = getDatasetHiveName(writableTable);
+    String writableTableName = getDatasetHiveName(writableTable);
     datasetFramework.addModule(keyExtendedStructValueTable,
                                new KeyExtendedStructValueTableDefinition.KeyExtendedStructValueTableModule());
     datasetFramework.addInstance("keyExtendedStructValueTable", extendedTable, DatasetProperties.EMPTY);
@@ -293,14 +265,8 @@
       transactionManager.commit(tx1);
       table.postTxCommit();
 
-<<<<<<< HEAD
-      ListenableFuture<ExploreExecutionResult> future =
-        exploreClient.submit(NAMESPACE_ID, String.format("insert into table %s select key,value from %s",
-                                                         writableTableHiveName, extendedTableHiveName));
-=======
-      String query = "insert into table writable_table select key,value from " + extendedTableName;
+      String query = "insert into table " + writableTableName + " select key,value from " + extendedTableName;
       ListenableFuture<ExploreExecutionResult> future = exploreClient.submit(NAMESPACE_ID, query);
->>>>>>> d4694f1b
       ExploreExecutionResult result = future.get();
       result.close();
 
@@ -339,19 +305,12 @@
       initKeyValueTable(myTable1, false);
       initKeyValueTable(myTable2, false);
       initKeyValueTable(myTable3, false);
-<<<<<<< HEAD
       ListenableFuture<ExploreExecutionResult> future =
         exploreClient.submit(NAMESPACE_ID, String.format("from %s insert into table %s select * where key='1' " +
                                                            "insert into table %s select * where key='2' " +
                                                            "insert into table %s select *",
-                                                         MY_TABLE_HIVE_NAME, myTable1HiveName,
+                                                         MY_TABLE_NAME, myTable1HiveName,
                                                          myTable2HiveName, myTable3HiveName));
-=======
-      String query = String.format("from %s insert into table my_table_1 select * where key='1' " +
-                                     "insert into table my_table_2 select * where key='2'" +
-                                     "insert into table my_table_3 select *", MY_TABLE_NAME);
-      ListenableFuture<ExploreExecutionResult> future = exploreClient.submit(NAMESPACE_ID, query);
->>>>>>> d4694f1b
       ExploreExecutionResult result = future.get();
       result.close();
 
@@ -395,26 +354,15 @@
                              "' INTO TABLE test").get().close();
 
       exploreClient.submit(NAMESPACE_ID,
-                           "insert into table " + simpleTableHiveName + " select * from test").get().close();
-
-<<<<<<< HEAD
-      ExploreExecutionResult result = exploreClient.submit(NAMESPACE_ID, "select * from " + simpleTableHiveName).get();
-      Assert.assertEquals(ImmutableList.of(1, "one"), result.next().getColumns());
-      Assert.assertEquals(ImmutableList.of(2, "two"), result.next().getColumns());
-      Assert.assertEquals(ImmutableList.of(3, "three"), result.next().getColumns());
-      Assert.assertEquals(ImmutableList.of(4, "four"), result.next().getColumns());
-      Assert.assertEquals(ImmutableList.of(5, "five"), result.next().getColumns());
-      Assert.assertFalse(result.hasNext());
-      result.close();
-=======
-      assertSelectAll(NAMESPACE_ID, "simple_table", ImmutableList.<List<Object>>of(
+                           "insert into table " + simpleTableName + " select * from test").get().close();
+
+      assertSelectAll(NAMESPACE_ID, simpleTableName, ImmutableList.<List<Object>>of(
         ImmutableList.<Object>of(1, "one"),
         ImmutableList.<Object>of(2, "two"),
         ImmutableList.<Object>of(3, "three"),
         ImmutableList.<Object>of(4, "four"),
         ImmutableList.<Object>of(5, "five")
       ));
->>>>>>> d4694f1b
 
     } finally {
       exploreClient.submit(NAMESPACE_ID, "drop table if exists test").get().close();
@@ -448,11 +396,7 @@
       transactionManager.commit(tx1);
       table.postTxCommit();
 
-<<<<<<< HEAD
-      exploreClient.submit(NAMESPACE_ID, "insert into table test select * from " + simpleTableHiveName).get().close();
-=======
       exploreClient.submit(NAMESPACE_ID, "insert into table test select * from " + simpleTableName).get().close();
->>>>>>> d4694f1b
 
       assertSelectAll(NAMESPACE_ID, "test", ImmutableList.<List<Object>>of(
         ImmutableList.<Object>of(10, "ten")
