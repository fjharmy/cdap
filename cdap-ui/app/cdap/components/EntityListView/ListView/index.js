--- conflicted
+++ resolved
@@ -19,15 +19,12 @@
 import classnames from 'classnames';
 import JustAddedSection from 'components/EntityListView/JustAddedSection';
 import NoEntitiesMessage from 'components/EntityListView/NoEntitiesMessage';
-<<<<<<< HEAD
-=======
 import SearchStore from 'components/EntityListView/SearchStore';
 import SearchStoreActions from 'components/EntityListView/SearchStore/SearchStoreActions';
 import ListViewHeader from 'components/EntityListView/ListViewHeader';
 import {search, updateQueryString} from 'components/EntityListView/SearchStore/ActionCreator';
 import {DEFAULT_SEARCH_SORT_OPTIONS, DEFAULT_SEARCH_QUERY, DEFAULT_SEARCH_FILTERS} from 'components/EntityListView/SearchStore/SearchConstants';
 import isNil from 'lodash/isNil';
->>>>>>> cb3c99aa
 
 export default class HomeListView extends Component {
   constructor(props) {
@@ -44,34 +41,6 @@
       loading: nextProps.loading
     });
   }
-<<<<<<< HEAD
-
-  onClick(entity) {
-    let activeEntity = this.state.list.filter(e => e.id === entity.id);
-    if (activeEntity.length) {
-      this.setState({
-        activeEntity: activeEntity[0]
-      });
-    }
-    if (this.props.onEntityClick) {
-      this.props.onEntityClick(entity);
-    }
-  }
-
-  filtersAreApplied() {
-    return this.props.activeFilter.length > 0 && this.props.activeFilter.length < this.props.filterOptions.length;
-  }
-
-  clearSearchAndFilters() {
-    this.props.onSearch('');
-    this.props.onFiltersCleared();
-  }
-
-  getActiveFilterStrings() {
-    return this.props.activeFilter.map(filter => {
-      if (filter === 'app') {
-        filter = 'application';
-=======
   onClick(entity) {
     SearchStore.dispatch({
       type: SearchStoreActions.SETOVERVIEWENTITY,
@@ -81,51 +50,10 @@
           type: entity.type,
           uniqueId: entity.uniqueId
         }
->>>>>>> cb3c99aa
       }
     });
-<<<<<<< HEAD
-  }
-
-  getSubtitle() {
-    let text = {
-      search: T.translate('features.EntityListView.Info.subtitle.search'),
-      filteredBy: T.translate('features.EntityListView.Info.subtitle.filteredBy'),
-      sortedBy: T.translate('features.EntityListView.Info.subtitle.sortedBy'),
-      displayAll: T.translate('features.EntityListView.Info.subtitle.displayAll'),
-      displaySome: T.translate('features.EntityListView.Info.subtitle.displaySome'),
-    };
-
-    let filtersAreApplied = this.filtersAreApplied();
-    let activeFilters = this.getActiveFilterStrings();
-    let activeFilterString = activeFilters.join(', ');
-    let activeSort = this.props.activeSort;
-    let searchText = this.props.searchText;
-    let subtitle;
-
-    if (searchText) {
-      subtitle = `${text.search} "${searchText}"`;
-      if (filtersAreApplied) {
-        subtitle += `, ${text.filteredBy} ${activeFilterString}`;
-      }
-    } else {
-      if (!filtersAreApplied) {
-        subtitle = `${text.displayAll}`;
-      } else {
-        subtitle = `${text.displaySome} ${activeFilterString}`;
-      }
-      if (activeSort) {
-        subtitle += `, ${text.sortedBy} ${activeSort.displayName}`;
-      }
-    }
-
-    return subtitle;
-  }
-
-=======
     updateQueryString();
   }
->>>>>>> cb3c99aa
   render() {
     let content;
     let searchState = SearchStore.getState().search;
@@ -153,11 +81,6 @@
 
     if (!this.state.loading && !this.state.list.length) {
       content = <NoEntitiesMessage
-<<<<<<< HEAD
-                  searchText={this.props.searchText}
-                  filtersAreApplied={this.filtersAreApplied.bind(this)}
-                  clearSearchAndFilters={this.clearSearchAndFilters.bind(this)}
-=======
                   searchText={query}
                   filtersAreApplied={() => activeFilters.length > 0 && activeFilters.length < filterOptions.length}
                   clearSearchAndFilters={() => {
@@ -176,7 +99,6 @@
                     search();
                     updateQueryString();
                   }}
->>>>>>> cb3c99aa
                 />;
 
     }
@@ -216,17 +138,7 @@
               limit={this.props.pageSize}
             />)
         }
-<<<<<<< HEAD
-
-        <div className="subtitle">
-          <span>
-            {this.getSubtitle()}
-          </span>
-        </div>
-
-=======
         <ListViewHeader/>
->>>>>>> cb3c99aa
         <div className="entities-all-list-container">
           {content}
         </div>
@@ -238,15 +150,7 @@
 HomeListView.propTypes = {
   list: PropTypes.array,
   loading: PropTypes.bool,
-<<<<<<< HEAD
-  onEntityClick: PropTypes.func,
-  onUpdate: PropTypes.func,
-  onFastActionSuccess: PropTypes.func,
-  onSearch: PropTypes.func,
-  onFiltersCleared: PropTypes.func,
-=======
   onFastActionSuccess: PropTypes.func, // FIXME: This is not right. I don't think onFastActionSuccess is being used correct here. Not able to reason.
->>>>>>> cb3c99aa
   className: PropTypes.string,
   pageSize: PropTypes.number,
   showJustAddedSection: PropTypes.bool,
