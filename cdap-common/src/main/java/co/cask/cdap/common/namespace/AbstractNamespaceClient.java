--- conflicted
+++ resolved
@@ -64,18 +64,13 @@
     throw new IOException("Cannot get namespace. Reason: " + "getDetails(response)");
   }
 
-<<<<<<< HEAD
   public void delete(String namespaceId)
     throws NamespaceNotFoundException, NamespaceCannotBeDeletedException, IOException, UnauthorizedException {
 
     Id.Namespace namespace = Id.Namespace.from(namespaceId);
-    HttpResponse response = execute(HttpRequest.delete(resolve(String.format("namespaces/%s", namespaceId))).build());
-=======
-  public void delete(String namespaceId) throws NotFoundException, CannotBeDeletedException, IOException,
-    UnauthorizedException {
     URL url = resolve(String.format("unrecoverable/namespaces/%s", namespaceId));
     HttpResponse response = execute(HttpRequest.delete(url).build());
->>>>>>> 8d3682e1
+
     if (response.getResponseCode() == HttpURLConnection.HTTP_NOT_FOUND) {
       throw new NamespaceNotFoundException(namespace);
     } else if (HttpURLConnection.HTTP_FORBIDDEN == response.getResponseCode()) {
@@ -86,27 +81,17 @@
     throw new IOException("Cannot delete namespace. Reason: " + "getDetails(response)");
   }
 
-<<<<<<< HEAD
   public void create(NamespaceMeta namespaceMeta)
     throws NamespaceAlreadyExistsException, BadRequestException, IOException, UnauthorizedException {
 
-    Id.Namespace namespace = Id.Namespace.from(namespaceMeta.getId());
+    Id.Namespace namespace = Id.Namespace.from(namespaceMeta.getName());
     URL url = resolve(String.format("namespaces/%s", namespace.getId()));
-=======
-  public void create(NamespaceMeta namespaceMeta) throws Exception {
-    URL url = resolve(String.format("namespaces/%s", namespaceMeta.getName()));
->>>>>>> 8d3682e1
     HttpResponse response = execute(HttpRequest.put(url).withBody(new Gson().toJson(namespaceMeta)).build());
     String responseBody = response.getResponseBodyAsString();
     if (response.getResponseCode() == HttpURLConnection.HTTP_OK) {
       if (responseBody != null && responseBody.equals(String.format("Namespace '%s' already exists.",
-<<<<<<< HEAD
-                                                                    namespaceMeta.getId()))) {
+                                                                    namespaceMeta.getName()))) {
         throw new NamespaceAlreadyExistsException(namespace);
-=======
-                                                                    namespaceMeta.getName()))) {
-        throw new AlreadyExistsException(NAMESPACE_ENTITY_TYPE, namespaceMeta.getName());
->>>>>>> 8d3682e1
       }
       return;
     }
