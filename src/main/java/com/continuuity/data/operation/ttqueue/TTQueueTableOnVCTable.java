--- conflicted
+++ resolved
@@ -4,18 +4,16 @@
 import com.continuuity.common.conf.CConfiguration;
 import com.continuuity.data.operation.executor.ReadPointer;
 import com.continuuity.data.operation.executor.omid.TransactionOracle;
-import com.continuuity.data.table.OrderedVersionedColumnarTable;
-
-import java.util.Iterator;
+import com.continuuity.data.table.VersionedColumnarTable;
 
 /**
  * A table of {@link TTQueue}s.  See that API for details.
  */
 public class TTQueueTableOnVCTable extends TTQueueAbstractTableOnVCTable {
 
-  private final OrderedVersionedColumnarTable table;
+  private final VersionedColumnarTable table;
 
-  public TTQueueTableOnVCTable(OrderedVersionedColumnarTable   table, TransactionOracle oracle, CConfiguration conf) {
+  public TTQueueTableOnVCTable(VersionedColumnarTable table, TransactionOracle oracle, CConfiguration conf) {
     super(oracle, conf);
     this.table = table;
   }
@@ -34,16 +32,4 @@
     table.clear();
   }
 
-  @Override
-<<<<<<< HEAD
-  public void configure(byte[] queueName, QueueConsumer newConsumer, ReadPointer readPointer)
-    throws OperationException {
-    // Noting to do, only needs to be implemented in com.continuuity.data.operation.ttqueue.TTQueueNewOnVCTable
-=======
-  public Iterator<QueueEntry> getIterator(byte[] queueName, QueueEntryPointer start, QueueEntryPointer end,
-                                          ReadPointer readPointer) {
-    return getQueue(queueName).getIterator(start, end, readPointer);
->>>>>>> 39e418b5
-  }
-
 }