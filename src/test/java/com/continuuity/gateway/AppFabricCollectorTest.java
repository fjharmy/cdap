package com.continuuity.gateway;

<<<<<<< HEAD
public class AppFabricCollectorTest {

  //TODO: MARIO IS WORKING ON FIXING THIS TEST.
//
//  private final static String CONTINUUITY_API_KEY = PassportConstants.CONTINUUITY_API_KEY_HEADER;
//  private final static String CONTINUUITY_JAR_FILE_NAME = "X-Continuuity-JarFileName";
//
//  static final OperationContext context = OperationContext.DEFAULT;
//
//  /**
//   * this is the executor for all access to the data fabric
//   */
//  private OperationExecutor executor;
//
//  /**
//   * the rest connector we will use in the tests
//   */
//  private AppFabricRestConnector connector;
//
//  /**
//   * the rest collector we will use in the clear test
//   */
//  private RestCollector collector;
//
//  private static AppFabricServer server;
//  private static LocationFactory lf;
//  private static StoreFactory sFactory;
//  private static CConfiguration configuration;
//
//  /**
//   * Set up in-memory data fabric
//   */
//  @Before
//  public void setup() throws InterruptedException {
//
//    configuration = CConfiguration.create();
//    configuration.setInt(com.continuuity.common.conf.Constants.CFG_APP_FABRIC_SERVER_PORT, 45000);
//    configuration.set("app.output.dir", "/tmp/app");
//    configuration.set("app.tmp.dir", "/tmp/temp");
//
//    Injector injector = Guice.createInjector(
//      new BigMamaModule(configuration),
//      new DataFabricModules().getInMemoryModules()
//    );
//    server = injector.getInstance(AppFabricServer.class);
//
//    server.start();
//
//    ListenableFuture<Service.State> future = server.start();
//
//    // Create location factory.
//    lf = injector.getInstance(LocationFactory.class);
//
//    // Create store
//    sFactory = injector.getInstance(StoreFactory.class);
//
//
//
//  } // end of setupGateway
//
//  /**
//   * Create a new rest connector with a given name and parameters
//   *
//   * @param name   The name for the connector
//   * @param prefix The path prefix for the URI
//   * @param middle The path middle for the URI
//   * @return the connector's base URL for REST requests
//   */
//  String setupConnector(String name, String prefix, String middle)
//      throws Exception {
//    // bring up a new connector
//    AppFabricRestConnector restConnector = new AppFabricRestConnector();
//    restConnector.setName(name);
//    restConnector.setAuthenticator(new NoAuthenticator());
//    // find a free port
//    int port = PortDetector.findFreePort();
//    // configure it
//    CConfiguration configuration = new CConfiguration();
//    configuration.setInt(Constants.buildConnectorPropertyName(name,
//        Constants.CONFIG_PORT), port);
//    configuration.set(Constants.buildConnectorPropertyName(name,
//        Constants.CONFIG_PATH_PREFIX), prefix);
//    configuration.set(Constants.buildConnectorPropertyName(name,
//        Constants.CONFIG_PATH_MIDDLE), middle);
//    restConnector.configure(configuration);
//    // start the connector
//    restConnector.start();
//    // all fine
//    this.connector = restConnector;
//    return "http://localhost:" + port + prefix + middle;
//  }
//
//  static final ByteBuffer emptyBody = ByteBuffer.wrap(new byte[0]);
//
//  /**
//   * This tests that the connector can be stopped and restarted
//   */
//  @Test @Ignore
//  public void testStopRestart() throws Exception {
//    // configure an connector
//    String baseUrl = setupConnector("access.rest", "/continuuity", "/table/");
//    int port = this.connector.getHttpConfig().getPort();
//    // test that ping works
//    Assert.assertEquals(200, TestUtil.sendGetRequest("http://localhost:" + port + "/ping"));
//    // stop the connector
//    this.connector.stop();
//    // verify that GET fails now. Should throw an exception
//    try {
//      TestUtil.sendGetRequest("http://localhost:" + port + "/ping");
//      Assert.fail("Expected HttpHostConnectException because connector was " +
//          "stopped.");
//    } catch (HttpHostConnectException e) {
//      // this is expected
=======
import com.continuuity.app.guice.BigMamaModule;
import com.continuuity.app.store.StoreFactory;
import com.continuuity.common.conf.CConfiguration;
import com.continuuity.common.utils.PortDetector;
import com.continuuity.data.operation.OperationContext;
import com.continuuity.data.operation.executor.OperationExecutor;
import com.continuuity.data.runtime.DataFabricModules;
import com.continuuity.filesystem.LocationFactory;
import com.continuuity.gateway.auth.NoAuthenticator;
import com.continuuity.gateway.collector.RestCollector;
import com.continuuity.gateway.connector.AppFabricRestConnector;
import com.continuuity.internal.app.services.AppFabricServer;
import com.continuuity.passport.PassportConstants;
import com.google.common.collect.Maps;
import com.google.common.io.ByteStreams;
import com.google.common.util.concurrent.ListenableFuture;
import com.google.common.util.concurrent.Service;
import com.google.inject.Guice;
import com.google.inject.Injector;
import org.apache.commons.io.FileUtils;
import org.apache.http.conn.HttpHostConnectException;
import org.junit.After;
import org.junit.Assert;
import org.junit.Before;
import org.junit.Ignore;
import org.junit.Test;

import java.io.ByteArrayOutputStream;
import java.io.File;
import java.io.FileInputStream;
import java.nio.ByteBuffer;
import java.util.Arrays;
import java.util.List;
import java.util.Map;
import java.util.TreeMap;

public class AppFabricCollectorTest {


  private final static String CONTINUUITY_API_KEY = PassportConstants.CONTINUUITY_API_KEY_HEADER;
  private final static String CONTINUUITY_JAR_FILE_NAME = "X-Continuuity-JarFileName";

  static final OperationContext context = OperationContext.DEFAULT;

  static final String apiKey = "SampleTestApiKey";
  static final String cluster = "SampleTestClusterName";

  /**
   * this is the executor for all access to the data fabric
   */
  private OperationExecutor executor;

  /**
   * the rest connector we will use in the tests
   */
  private AppFabricRestConnector connector;

  /**
   * the rest collector we will use in the clear test
   */
  private RestCollector collector;

  private static AppFabricServer server;
  private static LocationFactory lf;
  private static StoreFactory sFactory;
  private static CConfiguration configuration;

  /**
   * Set up in-memory data fabric
   */
  @Before
  public void setup() throws InterruptedException {

    configuration = CConfiguration.create();
    configuration.setInt(com.continuuity.common.conf.Constants.CFG_APP_FABRIC_SERVER_PORT, 45000);
    configuration.set("app.output.dir", "/tmp/app");
    configuration.set("app.tmp.dir", "/tmp/temp");

    Injector injector = Guice.createInjector(
      new BigMamaModule(configuration),
      new DataFabricModules().getInMemoryModules()
    );
    server = injector.getInstance(AppFabricServer.class);

    server.start();

    ListenableFuture<Service.State> future = server.start();

    // Create location factory.
    lf = injector.getInstance(LocationFactory.class);

    // Create store
    sFactory = injector.getInstance(StoreFactory.class);



  } // end of setupGateway

  /**
   * Create a new rest connector with a given name and parameters
   *
   * @param name   The name for the connector
   * @param prefix The path prefix for the URI
   * @param middle The path middle for the URI
   * @return the connector's base URL for REST requests
   */
  String setupConnector(String name, String prefix, String middle)
    throws Exception {
    // bring up a new connector
    AppFabricRestConnector restConnector = new AppFabricRestConnector();
    restConnector.setName(name);
    restConnector.setAuthenticator(new NoAuthenticator());
    Map<String,List<String>> keysAndClusters =
      new TreeMap<String,List<String>>();
    keysAndClusters.put(apiKey, Arrays.asList(new String[]{cluster}));
    restConnector.setPassportClient(new MockedPassportClient(keysAndClusters));
    // find a free port
    int port = PortDetector.findFreePort();
    // configure it
    CConfiguration configuration = new CConfiguration();
    configuration.setInt(Constants.buildConnectorPropertyName(name,
                                                              Constants.CONFIG_PORT), port);
    configuration.set(Constants.buildConnectorPropertyName(name,
                                                           Constants.CONFIG_PATH_PREFIX), prefix);
    configuration.set(Constants.buildConnectorPropertyName(name,
                                                           Constants.CONFIG_PATH_MIDDLE), middle);
    restConnector.configure(configuration);
    // start the connector
    restConnector.start();
    // all fine
    this.connector = restConnector;
    return "http://localhost:" + port + prefix + middle;
  }

  static final ByteBuffer emptyBody = ByteBuffer.wrap(new byte[0]);

  /**
   * This tests that the connector can be stopped and restarted
   */
  @Test @Ignore
  public void testStopRestart() throws Exception {
    // configure an connector
    String baseUrl = setupConnector("access.rest", "/continuuity", "/table/");
    int port = this.connector.getHttpConfig().getPort();
    // test that ping works
    Assert.assertEquals(200, TestUtil.sendGetRequest("http://localhost:" + port + "/ping"));
    // stop the connector
    this.connector.stop();
    // verify that GET fails now. Should throw an exception
    try {
      TestUtil.sendGetRequest("http://localhost:" + port + "/ping");
      Assert.fail("Expected HttpHostConnectException because connector was " +
                    "stopped.");
    } catch (HttpHostConnectException e) {
      // this is expected
    }
    // restart the connector
    this.connector.start();
    // submit a GET with existing key -> 200 OK
    Assert.assertEquals(200, TestUtil.sendGetRequest("http://localhost:" + port + "/ping"));
    // and finally shut down
    this.connector.stop();
  }

  @Test @Ignore
  public void testDeploy() throws Exception {
    // setup connector
    String baseUrl = setupConnector("connector.rest", "/continuuity", "/rest-app/");
    String deployUrl = this.connector.getHttpConfig().getBaseUrl() + "deploy";
    // setup collector
    int port = this.connector.getHttpConfig().getPort();

    String jarFileName="WordCount.jar";
    File farFile = FileUtils.toFile(this.getClass().getResource("/"+jarFileName));

    Map<String,String> headers= Maps.newHashMap();
    headers.put(CONTINUUITY_API_KEY,"api-key-example");
    headers.put(CONTINUUITY_JAR_FILE_NAME, jarFileName);

//    BufferedInputStream is = new BufferedInputStream(new FileInputStream(jarFileName));

    ByteArrayOutputStream bos = new ByteArrayOutputStream();
    try {
      ByteStreams.copy(new FileInputStream(farFile), bos);
    } finally {
      bos.close();
    }

//    byte [] bytes;
//     try {
//    byte[] chunk;
//    while (true) {
//      chunk = is.read();
//      if(chunk.length==0) break;
//      bos.write(chunk);
>>>>>>> 9402ce76
//    }
//    // restart the connector
//    this.connector.start();
//    // submit a GET with existing key -> 200 OK
//    Assert.assertEquals(200, TestUtil.sendGetRequest("http://localhost:" + port + "/ping"));
//    // and finally shut down
//    this.connector.stop();
//  }
//
//  @Test @Ignore
//  public void testDeploy() throws Exception {
//    // setup connector
//    String baseUrl = setupConnector("connector.rest", "/continuuity", "/rest-app/");
//    String deployUrl = this.connector.getHttpConfig().getBaseUrl() + "deploy";
//    // setup collector
//    int port = this.connector.getHttpConfig().getPort();
//
//    // Create a local jar - simulate creation of application archive.
//    Location deployedJar = lf.create(
//      JarFinder.getJar(ToyApp.class, TestHelper.getManifestWithMainClass(ToyApp.class))
//    );
//    deployedJar.deleteOnExit();
//
//    Map<String,String> headers= Maps.newHashMap();
//    headers.put(CONTINUUITY_API_KEY,"api-key-example");
//    headers.put(CONTINUUITY_JAR_FILE_NAME, deployedJar.getName());
//
////    BufferFileInputStream is = new BufferFileInputStream(deployedJar.getInputStream(), 100*1024);
//
//    ByteArrayOutputStream bos = new ByteArrayOutputStream();
//    try {
//      ByteStreams.copy(deployedJar.getInputStream(), bos);
//    } finally {
//      bos.close();
//    }
//
////    byte [] bytes;
////     try {
////    byte[] chunk;
////    while (true) {
////      chunk = is.read();
////      if(chunk.length==0) break;
////      bos.write(chunk);
////    }
////    bos.flush();
////    bytes=bos.toByteArray();
////    } finally {
////    is.close();
////    bos.close();
////    }
//
//    Assert.assertEquals(200, TestUtil.sendPostRequest(deployUrl, bos.toByteArray(), headers));
//  }
//  @After
//  public void stop() {
//    Service.State state = server.stopAndWait();
//    Assert.assertTrue(state == Service.State.TERMINATED);
//  }
}
<|MERGE_RESOLUTION|>--- conflicted
+++ resolved
@@ -1,120 +1,5 @@
 package com.continuuity.gateway;
 
-<<<<<<< HEAD
-public class AppFabricCollectorTest {
-
-  //TODO: MARIO IS WORKING ON FIXING THIS TEST.
-//
-//  private final static String CONTINUUITY_API_KEY = PassportConstants.CONTINUUITY_API_KEY_HEADER;
-//  private final static String CONTINUUITY_JAR_FILE_NAME = "X-Continuuity-JarFileName";
-//
-//  static final OperationContext context = OperationContext.DEFAULT;
-//
-//  /**
-//   * this is the executor for all access to the data fabric
-//   */
-//  private OperationExecutor executor;
-//
-//  /**
-//   * the rest connector we will use in the tests
-//   */
-//  private AppFabricRestConnector connector;
-//
-//  /**
-//   * the rest collector we will use in the clear test
-//   */
-//  private RestCollector collector;
-//
-//  private static AppFabricServer server;
-//  private static LocationFactory lf;
-//  private static StoreFactory sFactory;
-//  private static CConfiguration configuration;
-//
-//  /**
-//   * Set up in-memory data fabric
-//   */
-//  @Before
-//  public void setup() throws InterruptedException {
-//
-//    configuration = CConfiguration.create();
-//    configuration.setInt(com.continuuity.common.conf.Constants.CFG_APP_FABRIC_SERVER_PORT, 45000);
-//    configuration.set("app.output.dir", "/tmp/app");
-//    configuration.set("app.tmp.dir", "/tmp/temp");
-//
-//    Injector injector = Guice.createInjector(
-//      new BigMamaModule(configuration),
-//      new DataFabricModules().getInMemoryModules()
-//    );
-//    server = injector.getInstance(AppFabricServer.class);
-//
-//    server.start();
-//
-//    ListenableFuture<Service.State> future = server.start();
-//
-//    // Create location factory.
-//    lf = injector.getInstance(LocationFactory.class);
-//
-//    // Create store
-//    sFactory = injector.getInstance(StoreFactory.class);
-//
-//
-//
-//  } // end of setupGateway
-//
-//  /**
-//   * Create a new rest connector with a given name and parameters
-//   *
-//   * @param name   The name for the connector
-//   * @param prefix The path prefix for the URI
-//   * @param middle The path middle for the URI
-//   * @return the connector's base URL for REST requests
-//   */
-//  String setupConnector(String name, String prefix, String middle)
-//      throws Exception {
-//    // bring up a new connector
-//    AppFabricRestConnector restConnector = new AppFabricRestConnector();
-//    restConnector.setName(name);
-//    restConnector.setAuthenticator(new NoAuthenticator());
-//    // find a free port
-//    int port = PortDetector.findFreePort();
-//    // configure it
-//    CConfiguration configuration = new CConfiguration();
-//    configuration.setInt(Constants.buildConnectorPropertyName(name,
-//        Constants.CONFIG_PORT), port);
-//    configuration.set(Constants.buildConnectorPropertyName(name,
-//        Constants.CONFIG_PATH_PREFIX), prefix);
-//    configuration.set(Constants.buildConnectorPropertyName(name,
-//        Constants.CONFIG_PATH_MIDDLE), middle);
-//    restConnector.configure(configuration);
-//    // start the connector
-//    restConnector.start();
-//    // all fine
-//    this.connector = restConnector;
-//    return "http://localhost:" + port + prefix + middle;
-//  }
-//
-//  static final ByteBuffer emptyBody = ByteBuffer.wrap(new byte[0]);
-//
-//  /**
-//   * This tests that the connector can be stopped and restarted
-//   */
-//  @Test @Ignore
-//  public void testStopRestart() throws Exception {
-//    // configure an connector
-//    String baseUrl = setupConnector("access.rest", "/continuuity", "/table/");
-//    int port = this.connector.getHttpConfig().getPort();
-//    // test that ping works
-//    Assert.assertEquals(200, TestUtil.sendGetRequest("http://localhost:" + port + "/ping"));
-//    // stop the connector
-//    this.connector.stop();
-//    // verify that GET fails now. Should throw an exception
-//    try {
-//      TestUtil.sendGetRequest("http://localhost:" + port + "/ping");
-//      Assert.fail("Expected HttpHostConnectException because connector was " +
-//          "stopped.");
-//    } catch (HttpHostConnectException e) {
-//      // this is expected
-=======
 import com.continuuity.app.guice.BigMamaModule;
 import com.continuuity.app.store.StoreFactory;
 import com.continuuity.common.conf.CConfiguration;
@@ -303,70 +188,11 @@
       bos.close();
     }
 
-//    byte [] bytes;
-//     try {
-//    byte[] chunk;
-//    while (true) {
-//      chunk = is.read();
-//      if(chunk.length==0) break;
-//      bos.write(chunk);
->>>>>>> 9402ce76
-//    }
-//    // restart the connector
-//    this.connector.start();
-//    // submit a GET with existing key -> 200 OK
-//    Assert.assertEquals(200, TestUtil.sendGetRequest("http://localhost:" + port + "/ping"));
-//    // and finally shut down
-//    this.connector.stop();
-//  }
-//
-//  @Test @Ignore
-//  public void testDeploy() throws Exception {
-//    // setup connector
-//    String baseUrl = setupConnector("connector.rest", "/continuuity", "/rest-app/");
-//    String deployUrl = this.connector.getHttpConfig().getBaseUrl() + "deploy";
-//    // setup collector
-//    int port = this.connector.getHttpConfig().getPort();
-//
-//    // Create a local jar - simulate creation of application archive.
-//    Location deployedJar = lf.create(
-//      JarFinder.getJar(ToyApp.class, TestHelper.getManifestWithMainClass(ToyApp.class))
-//    );
-//    deployedJar.deleteOnExit();
-//
-//    Map<String,String> headers= Maps.newHashMap();
-//    headers.put(CONTINUUITY_API_KEY,"api-key-example");
-//    headers.put(CONTINUUITY_JAR_FILE_NAME, deployedJar.getName());
-//
-////    BufferFileInputStream is = new BufferFileInputStream(deployedJar.getInputStream(), 100*1024);
-//
-//    ByteArrayOutputStream bos = new ByteArrayOutputStream();
-//    try {
-//      ByteStreams.copy(deployedJar.getInputStream(), bos);
-//    } finally {
-//      bos.close();
-//    }
-//
-////    byte [] bytes;
-////     try {
-////    byte[] chunk;
-////    while (true) {
-////      chunk = is.read();
-////      if(chunk.length==0) break;
-////      bos.write(chunk);
-////    }
-////    bos.flush();
-////    bytes=bos.toByteArray();
-////    } finally {
-////    is.close();
-////    bos.close();
-////    }
-//
-//    Assert.assertEquals(200, TestUtil.sendPostRequest(deployUrl, bos.toByteArray(), headers));
-//  }
-//  @After
-//  public void stop() {
-//    Service.State state = server.stopAndWait();
-//    Assert.assertTrue(state == Service.State.TERMINATED);
-//  }
+    Assert.assertEquals(200, TestUtil.sendPostRequest(deployUrl, bos.toByteArray(), headers));
+  }
+  @After
+  public void stop() {
+    Service.State state = server.stopAndWait();
+    Assert.assertTrue(state == Service.State.TERMINATED);
+  }
 }
