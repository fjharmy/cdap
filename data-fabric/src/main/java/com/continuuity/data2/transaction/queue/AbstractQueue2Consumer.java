--- conflicted
+++ resolved
@@ -24,6 +24,7 @@
 
 import java.io.Closeable;
 import java.io.IOException;
+import java.util.Arrays;
 import java.util.Collection;
 import java.util.Iterator;
 import java.util.List;
@@ -166,14 +167,14 @@
   public void postTxCommit() {
     if (!consumingEntries.isEmpty()) {
       // Start row can be updated to the largest rowKey in the consumingEntries (now is consumed)
-      // that is smaller than smallest of exclude list
-      long[] excludedList = transaction.getExcludedList();
-      if (excludedList.length == 0) {
+      // that is smaller than smallest of in progress list
+      long[] inProgress = transaction.getInProgress();
+      if (inProgress.length == 0) {
         // No need to copy, as after postTxCommit, no one will use the consumingEntries except
         // next call should be startTx which will clear the consumingEntries.
         startRow = getNextRow(consumingEntries.lastKey());
       } else {
-        SortedMap<byte[], SimpleQueueEntry> headMap = consumingEntries.headMap(getRowKey(excludedList[0], 0));
+        SortedMap<byte[], SimpleQueueEntry> headMap = consumingEntries.headMap(getRowKey(inProgress[0], 0));
         // If nothing smaller than the smallest of excluded list, then it can't advance.
         if (!headMap.isEmpty()) {
           startRow = getNextRow(headMap.firstKey());
@@ -344,17 +345,11 @@
       ConsumerEntryState state = getState(stateValue);
       if (state == ConsumerEntryState.PROCESSED && transaction.isVisible(stateWritePointer)) {
 
-<<<<<<< HEAD
         // If the entry's enqueue write pointer is smaller than smallest in progress tx, then everything before it
         // must be processed, too (it is not possible that an enqueue before this is still in progress). So it is
         // safe to move the start row after this entry.
         if (enqueueWritePointer < transaction.getFirstInProgress()) {
-          startRow = getNextRow(enqueueWritePointer, counter);
-=======
-        // If the PROCESSED entry write pointer is smaller than smallest in excluded list, then it must be processed.
-        if (excludedList.length == 0 || excludedList[0] > enqueueWritePointer) {
           startRow = getNextRow(startRow, enqueueWritePointer, counter);
->>>>>>> e8a53a83
         }
         return false;
       }
