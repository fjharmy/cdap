--- conflicted
+++ resolved
@@ -31,45 +31,26 @@
 
   /**
    * Add the preview data.
-<<<<<<< HEAD
    * @param previewId the id of the program which is logging the preview data
+   * @param loggerName the name of the logger used to log the preview data
    * @param propertyName the name of the property for which value is being added
    * @param value the value to be added
    */
-  void put(PreviewId previewId, String propertyName, Object value);
+  void put(PreviewId previewId, String loggerName, String propertyName, Object value);
 
   /**
    * Get the preview data associated with the given program id.
    * @param previewId the id of the preview for which preview data to be fetched
+   * @param loggerName the name of the logger used to log the preview data
    * @return the {@link Map} of property and associated values logged for the program
    */
-  Map<String, List<String>> get(PreviewId previewId);
+  Map<String, List<String>> get(PreviewId previewId, String loggerName);
 
   /**
    * Removes the preview data logged by specified programId
    * @param previewId the id of the preview for which the data to be removed
    */
   void remove(PreviewId previewId);
-=======
-   * @param rowKey
-   * @param columnKey
-   * @param value the value to be added
-   */
-  void add(String rowKey, String columnKey, Object value);
-
-  /**
-   * Get the preview data associated with the given program id.
-   * @param rowKey
-   * @return the {@link Map} of property and associated values logged for the program
-   */
-  Map<String, List<Object>> get(String rowKey);
-
-  /**
-   * Removes the preview data logged by specified programId
-   * @param rowKey
-   */
-  void remove(String rowKey);
->>>>>>> 7c137219
 
   /**
    * Clears the preview data store.
