--- conflicted
+++ resolved
@@ -673,63 +673,5 @@
     }
   }
 
-<<<<<<< HEAD
-  // test that post increment enqueue works with remote opex
-  @Test
-  public void testIncrementPassThru() throws Exception {
-
-    // we need to be sure that payloads are enabled
-    OmidTransactionalOperationExecutor.DISABLE_QUEUE_PAYLOADS = false;
-
-    byte [] row = Bytes.toBytes("r0w");
-    byte [] column = Bytes.toBytes("col");
-    byte [] queue = Bytes.toBytes("qu");
-    byte [] data = Bytes.toBytes("data");
-    byte [] val41 = Bytes.toBytes(41L);
-    byte [] val42 = Bytes.toBytes(42L);
-    String field = "field";
-
-    // write a value to a column
-    remote.commit(context, new Write(row, column, val41));
-    // verify it's there
-    Assert.assertArrayEquals(val41,
-        remote.execute(context, new Read(row, column)).getValue().get(column));
-
-    // increment operation for the column
-    Increment increment = new Increment(row, column, 1L);
-
-    // generate an enqueue payload referencing the increment
-    Map<String,Long> map = Collections.singletonMap(field, increment.getId());
-    byte[] payload = TupleMetaDataAnnotator.EnqueuePayload.write(map, data);
-    QueueEnqueue enqueue = new QueueEnqueue(queue,payload);
-
-    // make a batch of the increment and the enqueue and execute
-    List<WriteOperation> batch = Lists.newArrayList(
-        enqueue, (WriteOperation)increment);
-    remote.commit(context, batch);
-
-    // verify that the increment was performed
-    Assert.assertArrayEquals(val42,
-        remote.execute(context, new Read(row, column)).getValue().get(column));
-
-    // dequeue the payload
-    QueueConfig config = new QueueConfig(PartitionerType.FIFO, false);
-    QueueConsumer consumer = new QueueConsumer(0, 1, 1, config);
-    QueueDequeue dequeue = new QueueDequeue(queue, consumer, config);
-    DequeueResult result = remote.execute(context, dequeue);
-    assertTrue(result.isSuccess());
-    assertFalse(result.isEmpty());
-
-    // and verify that the incremented value is there
-    TupleMetaDataAnnotator.DequeuePayload dequeuePayload =
-        TupleMetaDataAnnotator.DequeuePayload.read(result.getValue());
-    map = dequeuePayload.getValues();
-    assertEquals(1, map.size());
-    assertEquals(new Long(42), map.get(field));
-    assertArrayEquals(data, dequeuePayload.getSerializedTuple());
-  }
-
-=======
->>>>>>> 5d95899c
 }
 
